--- conflicted
+++ resolved
@@ -25,21 +25,13 @@
 import os
 import signal
 
-<<<<<<< HEAD
-#
-# Dummy Sum() function used for Coopr3 tests
-#
-#def Sum(*args):
-#    return sum(*args)
-=======
-coopr3_or_pyomo4 = True
+coopr3_or_pyomo4 = False
 #
 # Dummy Sum() function used for Coopr3 tests
 #
 if coopr3_or_pyomo4:
     def Sum(*args):
         return sum(*args)
->>>>>>> ab0a5015
 
 class TimeoutError(Exception):
     pass
@@ -59,13 +51,10 @@
 
 
 _timeout = 20
-<<<<<<< HEAD
-#NTerms = 100
-#N = 1
-=======
->>>>>>> ab0a5015
-NTerms = 100000
-N = 30
+NTerms = 100
+N = 1
+#NTerms = 100000
+#N = 30
 
 
 parser = argparse.ArgumentParser()
@@ -113,7 +102,6 @@
     except:
         seconds['size'] = -1
 
-<<<<<<< HEAD
     if False:
         #
         # Compression is no longer necessary
@@ -135,14 +123,11 @@
 
         # NOTE: All other tests after this are on the compressed expression!
 
-=======
->>>>>>> ab0a5015
     gc.collect()
     _clear_expression_pool()
     try:
         with timeout(seconds=_timeout):
             start = time.time()
-<<<<<<< HEAD
             expr_ = expr.clone()
             stop = time.time()
             seconds['clone'] = stop-start
@@ -151,26 +136,12 @@
     except TimeoutError:
         print("TIMEOUT")
         seconds['clone'] = -999.0
-=======
-            expr = EXPR.compress_expression(expr, verbose=False)
-            stop = time.time()
-            seconds['compress'] = stop-start
-            seconds['compressed_size'] = expr.size()
-    except TimeoutError:
-        print("TIMEOUT")
-        seconds['compressed_size'] = -999.0
-    except:
-        seconds['compressed_size'] = 0
-
-    # NOTE: All other tests after this are on the compressed expression!
->>>>>>> ab0a5015
 
     gc.collect()
     _clear_expression_pool()
     try:
         with timeout(seconds=_timeout):
             start = time.time()
-<<<<<<< HEAD
             d_ = expr.polynomial_degree()
             stop = time.time()
             seconds['polynomial_degree'] = stop-start
@@ -179,23 +150,12 @@
     except TimeoutError:
         print("TIMEOUT")
         seconds['polynomial_degree'] = -999.0
-=======
-            expr_ = expr.clone()
-            stop = time.time()
-            seconds['clone'] = stop-start
-    except RecursionError:
-        seconds['clone'] = -888.0
-    except TimeoutError:
-        print("TIMEOUT")
-        seconds['clone'] = -999.0
->>>>>>> ab0a5015
 
     gc.collect()
     _clear_expression_pool()
     try:
         with timeout(seconds=_timeout):
             start = time.time()
-<<<<<<< HEAD
             s_ = expr.is_constant()
             stop = time.time()
             seconds['is_constant'] = stop-start
@@ -236,16 +196,6 @@
         except TimeoutError:
             print("TIMEOUT")
             seconds['generate_repn'] = -999.0
-=======
-            d_ = expr.polynomial_degree()
-            stop = time.time()
-            seconds['polynomial_degree'] = stop-start
-    except RecursionError:
-        seconds['polynomial_degree'] = -888.0
-    except TimeoutError:
-        print("TIMEOUT")
-        seconds['polynomial_degree'] = -999.0
->>>>>>> ab0a5015
 
     gc.collect()
     _clear_expression_pool()
@@ -279,27 +229,6 @@
         gc.collect()
         _clear_expression_pool()
         try:
-<<<<<<< HEAD
-=======
-            from pyomo.repn import generate_standard_repn
-            with timeout(seconds=_timeout):
-                start = time.time()
-                r_ = generate_standard_repn(expr, quadratic=False)
-                stop = time.time()
-                seconds['generate_repn'] = stop-start
-        except RecursionError:
-            seconds['generate_repn'] = -888.0
-        except ImportError:
-            seconds['generate_repn'] = -999.0
-        except TimeoutError:
-            print("TIMEOUT")
-            seconds['generate_repn'] = -999.0
-
-    if coopr3_or_pyomo4:
-        gc.collect()
-        _clear_expression_pool()
-        try:
->>>>>>> ab0a5015
             from pyomo.repn import generate_ampl_repn
             with timeout(seconds=_timeout):
                 start = time.time()
@@ -324,31 +253,6 @@
         seconds['size'] = sum(e.size() for e in expr)
     except:
         seconds['size'] = -1
-<<<<<<< HEAD
-
-    if False:
-        #
-        # Compression is no longer necessary
-        #
-        gc.collect()
-        _clear_expression_pool()
-        try:
-            with timeout(seconds=_timeout):
-                start = time.time()
-                for e in expr:
-                    EXPR.compress_expression(e, verbose=False)
-                stop = time.time()
-                seconds['compress'] = stop-start
-                seconds['compressed_size'] = expr.size()
-        except TimeoutError:
-            print("TIMEOUT")
-            seconds['compressed_size'] = -999.0
-        except:
-            seconds['compressed_size'] = 0
-
-        # NOTE: All other tests after this are on the compressed expression!
-=======
->>>>>>> ab0a5015
 
     gc.collect()
     _clear_expression_pool()
@@ -356,7 +260,6 @@
         with timeout(seconds=_timeout):
             start = time.time()
             for e in expr:
-<<<<<<< HEAD
                 e.clone()
             stop = time.time()
             seconds['clone'] = stop-start
@@ -365,19 +268,6 @@
     except TimeoutError:
         print("TIMEOUT")
         seconds['clone'] = -999.0
-=======
-                EXPR.compress_expression(e, verbose=False)
-            stop = time.time()
-            seconds['compress'] = stop-start
-            seconds['compressed_size'] = expr.size()
-    except TimeoutError:
-        print("TIMEOUT")
-        seconds['compressed_size'] = -999.0
-    except:
-        seconds['compressed_size'] = 0
-
-    # NOTE: All other tests after this are on the compressed expression!
->>>>>>> ab0a5015
 
     gc.collect()
     _clear_expression_pool()
@@ -385,7 +275,6 @@
         with timeout(seconds=_timeout):
             start = time.time()
             for e in expr:
-<<<<<<< HEAD
                 e.polynomial_degree()
             stop = time.time()
             seconds['polynomial_degree'] = stop-start
@@ -394,16 +283,6 @@
     except TimeoutError:
         print("TIMEOUT")
         seconds['polynomial_degree'] = -999.0
-=======
-                e.clone()
-            stop = time.time()
-            seconds['clone'] = stop-start
-    except RecursionError:
-        seconds['clone'] = -888.0
-    except TimeoutError:
-        print("TIMEOUT")
-        seconds['clone'] = -999.0
->>>>>>> ab0a5015
 
     gc.collect()
     _clear_expression_pool()
@@ -411,24 +290,6 @@
         with timeout(seconds=_timeout):
             start = time.time()
             for e in expr:
-<<<<<<< HEAD
-=======
-                e.polynomial_degree()
-            stop = time.time()
-            seconds['polynomial_degree'] = stop-start
-    except RecursionError:
-        seconds['polynomial_degree'] = -888.0
-    except TimeoutError:
-        print("TIMEOUT")
-        seconds['polynomial_degree'] = -999.0
-
-    gc.collect()
-    _clear_expression_pool()
-    try:
-        with timeout(seconds=_timeout):
-            start = time.time()
-            for e in expr:
->>>>>>> ab0a5015
                 e.is_constant()
             stop = time.time()
             seconds['is_constant'] = stop-start
@@ -453,11 +314,7 @@
         print("TIMEOUT")
         seconds['is_fixed'] = -999.0
 
-<<<<<<< HEAD
-    if True:
-=======
     if not coopr3_or_pyomo4:
->>>>>>> ab0a5015
         gc.collect()
         _clear_expression_pool()
         try:
@@ -475,8 +332,6 @@
         except TimeoutError:
             print("TIMEOUT")
             seconds['generate_repn'] = -999.0
-<<<<<<< HEAD
-=======
 
     if coopr3_or_pyomo4:
         gc.collect()
@@ -496,32 +351,9 @@
         except TimeoutError:
             print("TIMEOUT")
             seconds['generate_repn'] = -999.0
->>>>>>> ab0a5015
-
-    if False:
-        gc.collect()
-        _clear_expression_pool()
-        try:
-            from pyomo.repn import generate_ampl_repn
-            with timeout(seconds=_timeout):
-                start = time.time()
-                for e in expr:
-                    generate_ampl_repn(e)
-                stop = time.time()
-                seconds['generate_repn'] = stop-start
-        except RecursionError:
-            seconds['generate_repn'] = -888.0
-        except ImportError:
-            seconds['generate_repn'] = -999.0
-        except TimeoutError:
-            print("TIMEOUT")
-            seconds['generate_repn'] = -999.0
-
-<<<<<<< HEAD
+
     return seconds
 
-=======
->>>>>>> ab0a5015
 #
 # Create a linear expression
 #
@@ -566,7 +398,6 @@
                             expr = model.p[i] * model.x[i] + expr
                     elif flag == 6:
                         expr=Sum(model.p[i]*model.x[i] for i in model.A)
-<<<<<<< HEAD
                     elif flag == 7:
                         expr=0
                         for i in model.A:
@@ -579,7 +410,6 @@
                         expr=0
                         for i in model.A:
                             expr += model.p[i]*(model.x[i]+model.x[i])
-=======
                     elif flag == 12:
                         with EXPR.linear_expression as expr:
                             expr=sum((model.p[i]*model.x[i] for i in model.A), expr)
@@ -595,6 +425,10 @@
                         with EXPR.linear_expression as expr:
                             for i in model.A:
                                 expr = model.p[i] * model.x[i] + expr
+                    elif flag == 17:
+                        with EXPR.linear_expression as expr:
+                            for i in model.A:
+                                expr += model.p[i] * (1 + model.x[i])
                     #
                     stop = time.time()
                     seconds['construction'] = stop-start
@@ -605,8 +439,6 @@
         except TimeoutError:
             print("TIMEOUT")
             seconds['construction'] = -999.0
-        except:
-            pass
         return seconds
 
     return f
@@ -651,7 +483,18 @@
                             expr = model.p[i] * model.x[i] + expr
                     elif flag == 6:
                         expr=Sum(model.p[i]*model.x[i] for i in model.A)
->>>>>>> ab0a5015
+                    elif flag == 7:
+                        expr=0
+                        for i in model.A:
+                            expr += model.p[i] * (1 + model.x[i])
+                    elif flag == 8:
+                        expr=0
+                        for i in model.A:
+                            expr += (model.x[i]+model.x[i])
+                    elif flag == 9:
+                        expr=0
+                        for i in model.A:
+                            expr += model.p[i]*(model.x[i]+model.x[i])
                     elif flag == 12:
                         with EXPR.linear_expression as expr:
                             expr=sum((model.p[i]*model.x[i] for i in model.A), expr)
@@ -667,13 +510,10 @@
                         with EXPR.linear_expression as expr:
                             for i in model.A:
                                 expr = model.p[i] * model.x[i] + expr
-<<<<<<< HEAD
                     elif flag == 17:
                         with EXPR.linear_expression as expr:
                             for i in model.A:
                                 expr += model.p[i] * (1 + model.x[i])
-=======
->>>>>>> ab0a5015
                     #
                     stop = time.time()
                     seconds['construction'] = stop-start
@@ -684,15 +524,14 @@
         except TimeoutError:
             print("TIMEOUT")
             seconds['construction'] = -999.0
-<<<<<<< HEAD
         return seconds
 
     return f
 
 #
-# Create a linear expression
-#
-def simple_linear(N, flag):
+# Create a nested linear expression
+#
+def nested_linear(N, flag):
 
     def f():
         seconds = {}
@@ -702,64 +541,57 @@
         model.p = Param(model.A, default=2)
         model.x = Var(model.A, initialize=2)
 
+        for i in model.A:
+            if i != N:
+                model.x[i].fixed = True
+
         gc.collect()
         _clear_expression_pool()
         try:
             with EXPR.clone_counter as ctr:
                 nclones = ctr.count
-
                 with timeout(seconds=_timeout):
                     start = time.time()
                     #
                     if flag == 1:
-                        expr = summation(model.p, model.x)
+                        expr = 2* summation(model.p, model.x)
                     elif flag == 2:
-                        expr=sum(model.p[i]*model.x[i] for i in model.A)
+                        expr= 2 * sum(model.p[i]*model.x[i] for i in model.A)
                     elif flag == 3:
                         expr=0
                         for i in model.A:
                             expr += model.p[i] * model.x[i]
+                        expr *= 2
                     elif flag == 4:
                         expr=0
                         for i in model.A:
                             expr = expr + model.p[i] * model.x[i]
+                        expr *= 2
                     elif flag == 5:
                         expr=0
                         for i in model.A:
                             expr = model.p[i] * model.x[i] + expr
+                        expr *= 2
                     elif flag == 6:
-                        expr=Sum(model.p[i]*model.x[i] for i in model.A)
-                    elif flag == 7:
-                        expr=0
-                        for i in model.A:
-                            expr += model.p[i] * (1 + model.x[i])
-                    elif flag == 8:
-                        expr=0
-                        for i in model.A:
-                            expr += (model.x[i]+model.x[i])
-                    elif flag == 9:
-                        expr=0
-                        for i in model.A:
-                            expr += model.p[i]*(model.x[i]+model.x[i])
+                        expr= 2 * Sum(model.p[i]*model.x[i] for i in model.A)
                     elif flag == 12:
                         with EXPR.linear_expression as expr:
-                            expr=sum((model.p[i]*model.x[i] for i in model.A), expr)
+                            expr= 2 * sum((model.p[i]*model.x[i] for i in model.A), expr)
                     elif flag == 13:
                         with EXPR.linear_expression as expr:
                             for i in model.A:
                                 expr += model.p[i] * model.x[i]
+                            expr *= 2
                     elif flag == 14:
                         with EXPR.linear_expression as expr:
                             for i in model.A:
                                 expr = expr + model.p[i] * model.x[i]
+                            expr *= 2
                     elif flag == 15:
                         with EXPR.linear_expression as expr:
                             for i in model.A:
                                 expr = model.p[i] * model.x[i] + expr
-                    elif flag == 17:
-                        with EXPR.linear_expression as expr:
-                            for i in model.A:
-                                expr += model.p[i] * (1 + model.x[i])
+                            expr *= 2
                     #
                     stop = time.time()
                     seconds['construction'] = stop-start
@@ -774,10 +606,11 @@
 
     return f
 
-#
-# Create a nested linear expression
-#
-def nested_linear(N, flag):
+
+#
+# Create a constant expression from mutable parameters
+#
+def constant(N, flag):
 
     def f():
         seconds = {}
@@ -785,80 +618,34 @@
         model = ConcreteModel()
         model.A = RangeSet(N)
         model.p = Param(model.A, default=2)
-        model.x = Var(model.A, initialize=2)
-
-=======
-        except:
-            pass
-        return seconds
-
-    return f
-
-#
-# Create a nested linear expression
-#
-def nested_linear(N, flag):
-
-    def f():
-        seconds = {}
-
-        model = ConcreteModel()
-        model.A = RangeSet(N)
-        model.p = Param(model.A, default=2)
-        model.x = Var(model.A, initialize=2)
-
->>>>>>> ab0a5015
-        for i in model.A:
-            if i != N:
-                model.x[i].fixed = True
+        model.q = Param(model.A, initialize=2, mutable=True)
 
         gc.collect()
         _clear_expression_pool()
         try:
             with EXPR.clone_counter as ctr:
                 nclones = ctr.count
+
                 with timeout(seconds=_timeout):
                     start = time.time()
                     #
                     if flag == 1:
-                        expr = 2* summation(model.p, model.x)
+                        expr = summation(model.p, model.q, index=model.A)
                     elif flag == 2:
-                        expr= 2 * sum(model.p[i]*model.x[i] for i in model.A)
+                        expr=sum(model.p[i]*model.q[i] for i in model.A)
                     elif flag == 3:
                         expr=0
                         for i in model.A:
-                            expr += model.p[i] * model.x[i]
-                        expr *= 2
+                            expr += model.p[i] * model.q[i]
                     elif flag == 4:
-                        expr=0
-                        for i in model.A:
-                            expr = expr + model.p[i] * model.x[i]
-                        expr *= 2
-                    elif flag == 5:
-                        expr=0
-                        for i in model.A:
-                            expr = model.p[i] * model.x[i] + expr
-                        expr *= 2
-                    elif flag == 6:
-                        expr= 2 * Sum(model.p[i]*model.x[i] for i in model.A)
+                        expr=Sum(model.p[i]*model.q[i] for i in model.A)
                     elif flag == 12:
                         with EXPR.linear_expression as expr:
-                            expr= 2 * sum((model.p[i]*model.x[i] for i in model.A), expr)
+                            expr=sum((model.p[i]*model.q[i] for i in model.A), expr)
                     elif flag == 13:
                         with EXPR.linear_expression as expr:
                             for i in model.A:
-                                expr += model.p[i] * model.x[i]
-                            expr *= 2
-                    elif flag == 14:
-                        with EXPR.linear_expression as expr:
-                            for i in model.A:
-                                expr = expr + model.p[i] * model.x[i]
-                            expr *= 2
-                    elif flag == 15:
-                        with EXPR.linear_expression as expr:
-                            for i in model.A:
-                                expr = model.p[i] * model.x[i] + expr
-                            expr *= 2
+                                expr += model.p[i] * model.q[i]
                     #
                     stop = time.time()
                     seconds['construction'] = stop-start
@@ -869,70 +656,6 @@
         except TimeoutError:
             print("TIMEOUT")
             seconds['construction'] = -999.0
-<<<<<<< HEAD
-=======
-        except:
-            pass
->>>>>>> ab0a5015
-        return seconds
-
-    return f
-
-
-#
-# Create a constant expression from mutable parameters
-#
-def constant(N, flag):
-
-    def f():
-        seconds = {}
-
-        model = ConcreteModel()
-        model.A = RangeSet(N)
-        model.p = Param(model.A, default=2)
-        model.q = Param(model.A, initialize=2, mutable=True)
-
-        gc.collect()
-        _clear_expression_pool()
-        try:
-            with EXPR.clone_counter as ctr:
-                nclones = ctr.count
-
-                with timeout(seconds=_timeout):
-                    start = time.time()
-                    #
-                    if flag == 1:
-                        expr = summation(model.p, model.q, index=model.A)
-                    elif flag == 2:
-                        expr=sum(model.p[i]*model.q[i] for i in model.A)
-                    elif flag == 3:
-                        expr=0
-                        for i in model.A:
-                            expr += model.p[i] * model.q[i]
-                    elif flag == 4:
-                        expr=Sum(model.p[i]*model.q[i] for i in model.A)
-                    elif flag == 12:
-                        with EXPR.linear_expression as expr:
-                            expr=sum((model.p[i]*model.q[i] for i in model.A), expr)
-                    elif flag == 13:
-                        with EXPR.linear_expression as expr:
-                            for i in model.A:
-                                expr += model.p[i] * model.q[i]
-                    #
-                    stop = time.time()
-                    seconds['construction'] = stop-start
-                    seconds['nclones'] = ctr.count - nclones
-                seconds = evaluate(expr, seconds)
-        except RecursionError:
-            seconds['construction'] = -888.0
-        except TimeoutError:
-            print("TIMEOUT")
-            seconds['construction'] = -999.0
-<<<<<<< HEAD
-=======
-        except:
-            pass
->>>>>>> ab0a5015
         return seconds
 
     return f
@@ -993,11 +716,6 @@
         except TimeoutError:
             print("TIMEOUT")
             seconds['construction'] = -999.0
-<<<<<<< HEAD
-=======
-        except:
-            pass
->>>>>>> ab0a5015
         return seconds
 
     return f
@@ -1054,11 +772,6 @@
         except TimeoutError:
             print("TIMEOUT")
             seconds['construction'] = -999.0
-<<<<<<< HEAD
-=======
-        except:
-            pass
->>>>>>> ab0a5015
         return seconds
 
     return f
@@ -1100,11 +813,6 @@
         except TimeoutError:
             print("TIMEOUT")
             seconds['construction'] = -999.0
-<<<<<<< HEAD
-=======
-        except:
-            pass
->>>>>>> ab0a5015
         return seconds
 
     return f
@@ -1152,11 +860,6 @@
         except TimeoutError:
             print("TIMEOUT")
             seconds['construction'] = -999.0
-<<<<<<< HEAD
-=======
-        except:
-            pass
->>>>>>> ab0a5015
         return seconds
 
     return f
@@ -1200,11 +903,6 @@
         except TimeoutError:
             print("TIMEOUT")
             seconds['construction'] = -999.0
-<<<<<<< HEAD
-=======
-        except:
-            pass
->>>>>>> ab0a5015
         return seconds
 
     return f
@@ -1297,7 +995,6 @@
         factors_ = tuple(factors+['Linear','Loop 6'])
         ans_ = res[factors_] = measure(linear(NTerms, 6), n=N)
         print_results(factors_, ans_, output)
-<<<<<<< HEAD
 
         factors_ = tuple(factors+['Linear','Loop 7'])
         ans_ = res[factors_] = measure(linear(NTerms, 7), n=N)
@@ -1367,48 +1064,6 @@
 
         factors_ = tuple(factors+['SimpleLinear','Loop 9'])
         ans_ = res[factors_] = measure(simple_linear(NTerms, 9), n=N)
-=======
-
-    if True:
-        factors_ = tuple(factors+['SimpleLinear','Loop 1'])
-        ans_ = res[factors_] = measure(simple_linear(NTerms, 1), n=N)
-        print_results(factors_, ans_, output)
-
-        factors_ = tuple(factors+['SimpleLinear','Loop 2'])
-        ans_ = res[factors_] = measure(simple_linear(NTerms, 2), n=N)
-        print_results(factors_, ans_, output)
-
-        factors_ = tuple(factors+['SimpleLinear','Loop 12'])
-        ans_ = res[factors_] = measure(simple_linear(NTerms, 12), n=N)
-        print_results(factors_, ans_, output)
-
-        factors_ = tuple(factors+['SimpleLinear','Loop 3'])
-        ans_ = res[factors_] = measure(simple_linear(NTerms, 3), n=N)
-        print_results(factors_, ans_, output)
-
-        factors_ = tuple(factors+['SimpleLinear','Loop 13'])
-        ans_ = res[factors_] = measure(simple_linear(NTerms, 13), n=N)
-        print_results(factors_, ans_, output)
-
-        factors_ = tuple(factors+['SimpleLinear','Loop 4'])
-        ans_ = res[factors_] = measure(simple_linear(NTerms, 4), n=N)
-        print_results(factors_, ans_, output)
-
-        factors_ = tuple(factors+['SimpleLinear','Loop 14'])
-        ans_ = res[factors_] = measure(simple_linear(NTerms, 14), n=N)
-        print_results(factors_, ans_, output)
-
-        factors_ = tuple(factors+['SimpleLinear','Loop 5'])
-        ans_ = res[factors_] = measure(simple_linear(NTerms, 5), n=N)
-        print_results(factors_, ans_, output)
-
-        factors_ = tuple(factors+['SimpleLinear','Loop 15'])
-        ans_ = res[factors_] = measure(simple_linear(NTerms, 15), n=N)
-        print_results(factors_, ans_, output)
-
-        factors_ = tuple(factors+['SimpleLinear','Loop 6'])
-        ans_ = res[factors_] = measure(simple_linear(NTerms, 6), n=N)
->>>>>>> ab0a5015
         print_results(factors_, ans_, output)
 
 
@@ -1526,11 +1181,7 @@
 #
 res = {}
 
-<<<<<<< HEAD
 #runall(["COOPR3"], res)
-=======
-runall(["COOPR3"], res)
->>>>>>> ab0a5015
 
 #EXPR.set_expression_tree_format(EXPR.common.Mode.pyomo4_trees) 
 #runall(["PYOMO4"], res)
@@ -1538,11 +1189,7 @@
 #EXPR.set_expression_tree_format(EXPR.common.Mode.pyomo5_trees) 
 #import cProfile
 #cProfile.run('runall(["PYOMO5"], res)', 'restats4')
-<<<<<<< HEAD
 runall(["PYOMO5"], res)
-=======
-#runall(["PYOMO5"], res)
->>>>>>> ab0a5015
 
 if args.output:
     if args.output.endswith(".csv"):
