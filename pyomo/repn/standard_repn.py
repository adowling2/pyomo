--- conflicted
+++ resolved
@@ -211,11 +211,7 @@
 
         if self.nonlinear_expr is not None:
             if expr.__class__ in native_numeric_types and expr == 0:
-<<<<<<< HEAD
-                # Som "NL" expressions do not support addition
-=======
                 # Some "NL" expressions do not support addition
->>>>>>> 2ce46428
                 # (e.g. relational expressions)
                 return self.nonlinear_expr
             expr += self.nonlinear_expr
