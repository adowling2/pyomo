#  ___________________________________________________________________________
#
#  Pyomo: Python Optimization Modeling Objects
#  Copyright 2017 National Technology and Engineering Solutions of Sandia, LLC
#  Under the terms of Contract DE-NA0003525 with National Technology and
#  Engineering Solutions of Sandia, LLC, the U.S. Government retains certain
#  rights in this software.
#  This software is distributed under the 3-clause BSD License.
#  ___________________________________________________________________________

import logging
from weakref import ref as weakref_ref

from pyomo.common.deprecation import RenamedClass
from pyomo.common.log import is_debug_set
from pyomo.common.timing import ConstructionTimer
from pyomo.core.expr.boolean_value import BooleanValue
from pyomo.core.expr.numvalue import value
from pyomo.core.base.component import ComponentData, ModelComponentFactory
from pyomo.core.base.indexed_component import (IndexedComponent,
                                               UnindexedComponent_set)
from pyomo.core.base.misc import apply_indexed_rule
from pyomo.core.base.set import Set, BooleanSet
from pyomo.core.base.util import is_functor


logger = logging.getLogger('pyomo.core')


class _BooleanVarData(ComponentData, BooleanValue):
    """
    This class defines the data for a single variable.

    Constructor Arguments:
        component   The BooleanVar object that owns this data.
    Public Class Attributes:
        fixed       If True, then this variable is treated as a
                        fixed constant in the model.
        stale       A Boolean indicating whether the value of this variable is
                        legitimate.  This value is true if the value should
                        be considered legitimate for purposes of reporting or
                        other interrogation.
        value       The numeric value of this variable.
    """
    __slots__ = ()

    def __init__(self, component=None):
        self._component = weakref_ref(component) if (component is not None) \
                          else None

    def is_fixed(self):
        """Returns True if this variable is fixed, otherwise returns False."""
        return self.fixed

    def is_constant(self):
        """Returns False because this is not a constant in an expression."""
        return False

    def is_variable_type(self):
        """Returns True because this is a variable."""
        return True

    def is_potentially_variable(self):
        """Returns True because this is a variable."""
        return True

    def set_value(self, val, valid=False):
        """
        Set the value of this numeric object, after
        validating its value. If the 'valid' flag is True,
        then the validation step is skipped.
        """
        if valid or self._valid_value(val):
            self.value = val
            self.stale = False

    def _valid_value(self, val, use_exception=True):
        """
        Validate the value.  If use_exception is True, then raise an
        exception.
        """
        ans = val is None or val in (True, False)
        if not ans and use_exception:
            raise ValueError(
                "Logical value `%s` (%s) is not True, False, or None"
                % (val, type(val)))
        return ans

    def clear(self):
        self.value = None


    def __call__(self, exception=True):
        """Compute the value of this variable."""
        return self.value

    @property
    def value(self):
        """Return the value for this variable."""
        raise NotImplementedError

    @property
    def domain(self):
        """Return the domain for this variable."""
        raise NotImplementedError

    @property
    def fixed(self):
        """Return the fixed indicator for this variable."""
        raise NotImplementedError

    @property
    def stale(self):
        """Return the stale indicator for this variable."""
        raise NotImplementedError

    def fix(self, *val):
        """
        Set the fixed indicator to True. Value argument is optional,
        indicating the variable should be fixed at its current value.
        """
        raise NotImplementedError

    def unfix(self):
        """Sets the fixed indicator to False."""
        raise NotImplementedError

    free=unfix

<<<<<<< HEAD
=======
    def to_string(self, verbose=None, labeler=None, smap=None,
                  compute_values=False):
        """Return the component name"""
        if self.fixed and compute_values:
            try:
                return str(self())
            except:
                pass
        if smap:
            return smap.getSymbol(self, labeler)
        return self.name

>>>>>>> de88e149

class _GeneralBooleanVarData(_BooleanVarData):
    """
    This class defines the data for a single Boolean variable.

    Constructor Arguments:
        component   The BooleanVar object that owns this data.

    Public Class Attributes:
        domain      The domain of this variable.
        fixed       If True, then this variable is treated as a
                        fixed constant in the model.
        stale       A Boolean indicating whether the value of this variable is
                        legitimiate.  This value is true if the value should
                        be considered legitimate for purposes of reporting or
                        other interrogation.
        value       The numeric value of this variable.

    The domain attribute is a property because it is
    too widely accessed directly to enforce explicit getter/setter
    methods and we need to deter directly modifying or accessing
    these attributes in certain cases.
    """

    __slots__ = ('_value', 'fixed', 'stale', '_associated_binary')

    def __init__(self, component=None):
        #
        # These lines represent in-lining of the
        # following constructors:
        #   - _BooleanVarData
        #   - ComponentData
        #   - BooleanValue
        self._component = weakref_ref(component) if (component is not None) \
                          else None
        self._value = None
        self.fixed = False
        self.stale = True

        self._associated_binary = None

    def __getstate__(self):
        state = super().__getstate__()
        for i in _GeneralBooleanVarData.__slots__:
            state[i] = getattr(self, i)
        if self._associated_binary is not None:
            state['_associated_binary'] = self._associated_binary()
        return state

    def __setstate__(self, state):
        """Restore a picked state into this instance.

        Note: adapted from class ComponentData in pyomo.core.base.component

        """
        super().__setstate__(state)
        if self._associated_binary is not None:
            self._associated_binary = weakref_ref(self._associated_binary)

    #
    # Abstract Interface
    #

    # value is an attribute

    @property
    def value(self):
        """Return the value for this variable."""
        return self._value
    @value.setter
    def value(self, val):
        """Set the value for this variable."""
        if type(val) not in {bool, type(None)}:
            logger.warning("implicitly casting '%s' value %s to bool"
                           % (self.name, val))
            val = bool(val)
        self._value = val

    @property
    def domain(self):
        """Return the domain for this variable."""
        return BooleanSet

    def fix(self, *val):
        """
        Set the fixed indicator to True. Value argument is optional,
        indicating the variable should be fixed at its current value.
        """
        self.fixed = True
        if len(val) == 1:
            self.value = val[0]
        elif len(val) > 1:
            raise TypeError("fix expected at most 1 arguments, got %d" %
                            (len(val)))

    def unfix(self):
        """Sets the fixed indicator to False."""
        self.fixed = False

    free = unfix

    def get_associated_binary(self):
        """Get the binary _VarData associated with this _GeneralBooleanVarData"""
        return self._associated_binary() if self._associated_binary \
            is not None else None

    def associate_binary_var(self, binary_var):
        """Associate a binary _VarData to this _GeneralBooleanVarData"""
        if self._associated_binary is not None:
            raise RuntimeError(
                "Reassociating BooleanVar '%s' (currently associated "
                "with '%s') with '%s' is not allowed" % (
                    self.name,
                    self._associated_binary.name
                    if self._associated_binary is not None else None,
                    binary_var.name if binary_var is not None else None))
        if binary_var is not None:
            self._associated_binary = weakref_ref(binary_var)


@ModelComponentFactory.register("Logical decision variables.")
class BooleanVar(IndexedComponent):
    """A logical variable, which may be defined over an index.

    Args:
        initialize (float or function, optional): The initial value for
            the variable, or a rule that returns initial values.
        rule (float or function, optional): An alias for `initialize`.
        dense (bool, optional): Instantiate all elements from
            `index_set()` when constructing the Var (True) or just the
            variables returned by `initialize`/`rule` (False).  Defaults
            to True.
    """
    _ComponentDataClass = _GeneralBooleanVarData

    def __new__(cls, *args, **kwds):
        if cls != BooleanVar:
            return super(BooleanVar, cls).__new__(cls)
        if not args or (args[0] is UnindexedComponent_set and len(args)==1):
            return ScalarBooleanVar.__new__(ScalarBooleanVar)
        else:
            return IndexedBooleanVar.__new__(IndexedBooleanVar) 

    def __init__(self, *args, **kwd):
        initialize = kwd.pop('initialize', None)
        initialize = kwd.pop('rule', initialize)
        self._dense = kwd.pop('dense', True)


        kwd.setdefault('ctype', BooleanVar)
        IndexedComponent.__init__(self, *args, **kwd)

        # Allow for functions or functors for value initialization,
        # without confusing with Params, etc (which have a __call__ method).
        #
        self._value_init_value = None
        self._value_init_rule = None

        if is_functor(initialize) and (not isinstance(initialize, BooleanValue)):
            self._value_init_rule = initialize
        else:
            self._value_init_value = initialize

    def is_expression_type(self):
        """Returns False because this is not an expression"""
        return False

    def flag_as_stale(self):
        """
        Set the 'stale' attribute of every variable data object to True.
        """
        for boolvar_data in self._data.values():
            boolvar_data.stale = True

    def get_values(self, include_fixed_values=True):
        """
        Return a dictionary of index-value pairs.
        """
        if include_fixed_values:
            return dict((idx, vardata.value)
                        for idx, vardata in self._data.items())
        return dict((idx, vardata.value)
                    for idx, vardata in self._data.items()
                    if not vardata.fixed)

    extract_values = get_values

    def set_values(self, new_values, valid=False):
        """
        Set data values from a dictionary.

        The default behavior is to validate the values in the
        dictionary.
        """
        for index, new_value in new_values.items():
            self[index].set_value(new_value, valid)


    def construct(self, data=None):
        """Construct this component."""
        if is_debug_set(logger):   #pragma:nocover
            try:
                name = str(self.name)
            except:
                name = type(self)
            logger.debug(
                "Constructing Variable, name=%s, from data=%s"
                % (name, str(data)))

        if self._constructed:
            return
        timer = ConstructionTimer(self)
        self._constructed = True

        #
        # Construct _BooleanVarData objects for all index values
        #
        if not self.is_indexed():
            self._data[None] = self
            self._initialize_members((None,))
        elif self._dense:
            # This loop is optimized for speed with pypy.
            # Calling dict.update((...) for ...) is roughly
            # 30% slower
            self_weakref = weakref_ref(self)
            for ndx in self._index:
                cdata = self._ComponentDataClass(component=None)
                cdata._component = self_weakref
                self._data[ndx] = cdata
            self._initialize_members(self._index)
        timer.report()

    def add(self, index):
        """Add a variable with a particular index."""
        return self[index]

    #
    # This method must be defined on subclasses of
    # IndexedComponent that support implicit definition
    #
    def _getitem_when_not_present(self, index):
        """Returns the default component data value."""
        if index is None and not self.is_indexed():
            obj = self._data[index] = self
        else:
            obj = self._data[index] = self._ComponentDataClass(component=self)
        self._initialize_members((index,))
        return obj
    def _setitem_when_not_present(self, index, value):
        """Perform the fundamental component item creation and storage.

        BooleanVar overrides the default implementation from IndexedComponent
        to enforce the call to _initialize_members.

        """
        obj = self._getitem_when_not_present(index)
        try:
            return obj.set_value(value)
        except:
            del self._data[index]
            raise

    def _initialize_members(self, init_set):
        """Initialize variable data for all indices in a set."""
        #
        # Initialize values
        #
        if self._value_init_rule is not None:
            #
            # Initialize values with a rule
            #
            if self.is_indexed():
                for key in init_set:
                    vardata = self._data[key]
                    val = apply_indexed_rule(self,
                                             self._value_init_rule,
                                             self._parent(),
                                             key)
                    val = value(val)
                    vardata.set_value(val)
            else:
                val = self._value_init_rule(self._parent())
                val = value(val)
                self.set_value(val)
        elif self._value_init_value is not None:
            #
            # Initialize values with a value
            if self._value_init_value.__class__ is dict:
                for key in init_set:
                    # Skip indices that are not in the
                    # dictionary. This arises when
                    # initializing VarList objects with a
                    # dictionary.
                    # What does this continue do here?
                    if not key in self._value_init_value:
                        continue
                    val = self._value_init_value[key]
                    vardata = self._data[key]
                    vardata.set_value(val)
            else:
                val = value(self._value_init_value)
                for key in init_set:
                    vardata = self._data[key]
                    vardata.set_value(val)

    def _pprint(self):
        """
            Print component information.
        """
        return ( [("Size", len(self)),
                  ("Index", self._index if self.is_indexed() else None),
                  ],
                 self._data.items(),
                 ( "Value","Fixed","Stale"),
                 lambda k, v: [ v.value,
                                v.fixed,
                                v.stale,
                                ]
                 )


class ScalarBooleanVar(_GeneralBooleanVarData, BooleanVar):
    
    """A single variable."""
    def __init__(self, *args, **kwd):
        _GeneralBooleanVarData.__init__(self, component=self)
        BooleanVar.__init__(self, *args, **kwd)

    """
    # Since this class derives from Component and Component.__getstate__
    # just packs up the entire __dict__ into the state dict, we do not
    # need to define the __getstate__ or __setstate__ methods.
    # We just defer to the super() get/set state.  Since all of our
    # get/set state methods rely on super() to traverse the MRO, this
    # will automatically pick up both the Component and Data base classes.
    #

    #
    # Override abstract interface methods to first check for
    # construction
    #

    # NOTE: that we can't provide these errors for
    # fixed and stale because they are attributes
    """

    @property
    def value(self):
        """Return the value for this variable."""
        if self._constructed:
            return _GeneralBooleanVarData.value.fget(self)
        raise ValueError(
            "Accessing the value of variable '%s' "
            "before the Var has been constructed (there "
            "is currently no value to return)."
            % (self.name))

    @value.setter
    def value(self, val):
        """Set the value for this variable."""
        if self._constructed:
            return _GeneralBooleanVarData.value.fset(self, val)
        raise ValueError(
            "Setting the value of variable '%s' "
            "before the Var has been constructed (there "
            "is currently nothing to set."
            % (self.name))

    @property
    def domain(self):
        return _GeneralBooleanVarData.domain.fget(self)

    def fix(self, *val):
        """
        Set the fixed indicator to True. Value argument is optional,
        indicating the variable should be fixed at its current value.
        """
        if self._constructed:
            return _GeneralBooleanVarData.fix(self, *val)
        raise ValueError(
            "Fixing variable '%s' "
            "before the Var has been constructed (there "
            "is currently nothing to set)."
            % (self.name))

    def unfix(self):
        """Sets the fixed indicator to False."""
        if self._constructed:
            return _GeneralBooleanVarData.unfix(self)
        raise ValueError(
            "Freeing variable '%s' "
            "before the Var has been constructed (there "
            "is currently nothing to set)."
            % (self.name))

    free=unfix


class SimpleBooleanVar(metaclass=RenamedClass):
    __renamed__new_class__ = ScalarBooleanVar
    __renamed__version__ = '6.0'


class IndexedBooleanVar(BooleanVar):
    """An array of variables."""

    def fix(self, *val):
        """
        Set the fixed indicator to True. Value argument is optional,
        indicating the variable should be fixed at its current value.
        """
        for boolean_vardata in self.values():
            boolean_vardata.fix(*val)

    def unfix(self):
        """Sets the fixed indicator to False."""
        for boolean_vardata in self.values():
            boolean_vardata.unfix()

    @property
    def domain(self):
        return BooleanSet

    free=unfix
    

@ModelComponentFactory.register("List of logical decision variables.")
class BooleanVarList(IndexedBooleanVar):
    """
    Variable-length indexed variable objects used to construct Pyomo models.
    """

    def __init__(self, **kwds):
        args = (Set(),)
        IndexedBooleanVar.__init__(self, *args, **kwds)

    def construct(self, data=None):
        """Construct this component."""
        if is_debug_set(logger):
            logger.debug("Constructing variable list %s", self.name)

        # We need to ensure that the indices needed for initialization are
        # added to the underlying implicit set.  We *could* verify that the
        # indices in the initialization dict are all sequential integers,
        # OR we can just add the correct number of sequential integers and
        # then let _validate_index complain when we set the value.
        if self._value_init_value.__class__ is dict:
            for i in range(len(self._value_init_value)):
                self._index.add(i+1)
        super(BooleanVarList,self).construct(data)
        # Note that the current Var initializer silently ignores
        # initialization data that is not in the underlying index set.  To
        # ensure that at least here all initialization data is added to the
        # VarList (so we get potential domain errors), we will re-set
        # everything.
        if self._value_init_value.__class__ is dict:
            for k,v in self._value_init_value.items():
                self[k] = v

    def add(self):
        """Add a variable to this list."""
        next_idx = len(self._index) + 1
        self._index.add(next_idx)
        return self[next_idx]



<|MERGE_RESOLUTION|>--- conflicted
+++ resolved
@@ -127,21 +127,6 @@
 
     free=unfix
 
-<<<<<<< HEAD
-=======
-    def to_string(self, verbose=None, labeler=None, smap=None,
-                  compute_values=False):
-        """Return the component name"""
-        if self.fixed and compute_values:
-            try:
-                return str(self())
-            except:
-                pass
-        if smap:
-            return smap.getSymbol(self, labeler)
-        return self.name
-
->>>>>>> de88e149
 
 class _GeneralBooleanVarData(_BooleanVarData):
     """
