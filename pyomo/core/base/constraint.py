#  ___________________________________________________________________________
#
#  Pyomo: Python Optimization Modeling Objects
#  Copyright 2017 National Technology and Engineering Solutions of Sandia, LLC
#  Under the terms of Contract DE-NA0003525 with National Technology and
#  Engineering Solutions of Sandia, LLC, the U.S. Government retains certain
#  rights in this software.
#  This software is distributed under the 3-clause BSD License.
#  ___________________________________________________________________________

__all__ = ['Constraint', '_ConstraintData', 'ConstraintList',
           'simple_constraint_rule', 'simple_constraintlist_rule']

import inspect
import sys
import logging
from weakref import ref as weakref_ref

import pyutilib.math
from pyomo.util.timing import ConstructionTimer
from pyomo.core.base import expr as EXPR
from pyomo.core.base.plugin import register_component
from pyomo.core.base.numvalue import (ZeroConstant,
                                      value,
                                      as_numeric,
                                      is_constant,
                                      _sub)
from pyomo.core.base.component import ActiveComponentData
from pyomo.core.base.indexed_component import \
    ( ActiveIndexedComponent,
      UnindexedComponent_set,
      _get_indexed_component_data_name, )
from pyomo.core.base.misc import (apply_indexed_rule,
                                  tabular_writer)
from pyomo.core.base.sets import Set

from six import StringIO, iteritems

logger = logging.getLogger('pyomo.core')

_simple_constraint_rule_types = set([ type(None), bool ])

_rule_returned_none_error = """Constraint '%s': rule returned None.

Constraint rules must return either a valid expression, a 2- or 3-member
tuple, or one of Constraint.Skip, Constraint.Feasible, or
Constraint.Infeasible.  The most common cause of this error is
forgetting to include the "return" statement at the end of your rule.
"""

def simple_constraint_rule( fn ):
    """
    This is a decorator that translates None/True/False return
    values into Constraint.Skip/Constraint.Feasible/Constraint.Infeasible.
    This supports a simpler syntax in constraint rules, though these
    can be more difficult to debug when errors occur.

    Example use:

    @simple_constraint_rule
    def C_rule(model, i, j):
        ...

    model.c = Constraint(rule=simple_constraint_rule(...))
    """
    def wrapper_function ( *args, **kwargs ):
        if fn.__class__ in _simple_constraint_rule_types:
            #
            # If the argument is a boolean or None, then this is a
            # trivial constraint expression.
            #
            value = fn
        else:
            #
            # Otherwise, the argument is a functor, so call it to
            # generate the constraint expression.
            #
            value = fn( *args, **kwargs )
        #
        # Map the value to a constant:
        #   None        Skip this constraint
        #   True        Feasible constraint
        #   False       Infeasible constraint
        #
        if value.__class__ in _simple_constraint_rule_types:
            if value is None:
                return Constraint.Skip
            elif value is True:
                return Constraint.Feasible
            elif value is False:
                return Constraint.Infeasible
        return value
    return wrapper_function


def simple_constraintlist_rule( fn ):
    """
    This is a decorator that translates None/True/False return values
    into ConstraintList.End/Constraint.Feasible/Constraint.Infeasible.
    This supports a simpler syntax in constraint rules, though these can be
    more difficult to debug when errors occur.

    Example use:

    @simple_constraintlist_rule
    def C_rule(model, i, j):
        ...

    model.c = ConstraintList(expr=simple_constraintlist_rule(...))
    """
    def wrapper_function ( *args, **kwargs ):
        if fn.__class__ in _simple_constraint_rule_types:
            #
            # If the argument is a boolean or None, then this is a
            # trivial constraint expression.
            #
            value = fn
        else:
            #
            # Otherwise, the argument is a functor, so call it to
            # generate the constraint expression.
            #
            value = fn( *args, **kwargs )
        #
        # Map the value to a constant:
        #   None        End the constraint list
        #   True        Feasible constraint
        #   False       Infeasible constraint
        #
        if value.__class__ in _simple_constraint_rule_types:
            if value is None:
                return ConstraintList.End
            elif value is True:
                return Constraint.Feasible
            elif value is False:
                return Constraint.Infeasible
        return value
    return wrapper_function


#
# This class is a pure interface
#

class _ConstraintData(ActiveComponentData):
    """
    This class defines the data for a single constraint.

    Constructor arguments:
        component       The Constraint object that owns this data.

    Public class attributes:
        active          A boolean that is true if this constraint is
                            active in the model.
        body            The Pyomo expression for this constraint
        lower           The Pyomo expression for the lower bound
        upper           The Pyomo expression for the upper bound
        equality        A boolean that indicates whether this is an
                            equality constraint
        strict_lower    A boolean that indicates whether this
                            constraint uses a strict lower bound
        strict_upper    A boolean that indicates whether this
                            constraint uses a strict upper bound

    Private class attributes:
        _component      The objective component.
        _active         A boolean that indicates whether this data is active
    """

    __slots__ = ()

    # Set to true when a constraint class stores its expression
    # in linear canonical form
    _linear_canonical_form = False

    def __init__(self, component=None):
        #
        # These lines represent in-lining of the
        # following constructors:
        #   - _ConstraintData,
        #   - ActiveComponentData
        #   - ComponentData
        self._component = weakref_ref(component) if (component is not None) \
                          else None
        self._active = True

    #
    # Interface
    #

    def __call__(self, exception=True):
        """Compute the value of the body of this constraint."""
        if self.body is None:
            return None
        return self.body(exception=exception)


    def has_lb(self):
        """Returns :const:`False` when the lower bound is
        :const:`None` or negative infinity"""
        lb = self.lower
        return (lb is not None) and \
            (value(lb) != float('-inf'))

    def has_ub(self):
        """Returns :const:`False` when the upper bound is
        :const:`None` or positive infinity"""
        ub = self.upper
        return (ub is not None) and \
            (value(ub) != float('inf'))

    def lslack(self):
        """
        Returns the value of f(x)-L for constraints of the form:
            L <= f(x) (<= U)
            (U >=) f(x) >= L
        """
        if self.lower is None:
            return float('-inf')
        else:
            return value(self.body)-value(self.lower)

    def uslack(self):
        """
        Returns the value of U-f(x) for constraints of the form:
            (L <=) f(x) <= U
            U >= f(x) (>= L)
        """
        if self.upper is None:
            return float('inf')
        else:
            return value(self.upper)-value(self.body)

    def slack(self):
        """
        Returns the smaller of lslack and uslack values
        """
        if self.lower is None:
            return value(self.upper)-value(self.body)
        elif self.upper is None:
            return value(self.body)-value(self.lower)
        return min(value(self.upper)-value(self.body),
                   value(self.body)-value(self.lower))

    #
    # Abstract Interface
    #

    @property
    def body(self):
        """Access the body of a constraint expression."""
        raise NotImplementedError

    @property
    def lower(self):
        """Access the lower bound of a constraint expression."""
        raise NotImplementedError

    @property
    def upper(self):
        """Access the upper bound of a constraint expression."""
        raise NotImplementedError

    @property
    def equality(self):
        """A boolean indicating whether this is an equality constraint."""
        raise NotImplementedError

    @property
    def strict_lower(self):
        """A boolean indicating whether this constraint has a strict lower bound."""
        raise NotImplementedError

    @property
    def strict_upper(self):
        """A boolean indicating whether this constraint has a strict upper bound."""
        raise NotImplementedError

    def set_value(self, expr):
        """Set the expression on this constraint."""
        raise NotImplementedError

    def get_value(self):
        """Get the expression on this constraint."""
        raise NotImplementedError

class _GeneralConstraintData(_ConstraintData):
    """
    This class defines the data for a single general constraint.

    Constructor arguments:
        component       The Constraint object that owns this data.
        expr            The Pyomo expression stored in this constraint.

    Public class attributes:
        active          A boolean that is true if this constraint is
                            active in the model.
        body            The Pyomo expression for this constraint
        lower           The Pyomo expression for the lower bound
        upper           The Pyomo expression for the upper bound
        equality        A boolean that indicates whether this is an
                            equality constraint
        strict_lower    A boolean that indicates whether this
                            constraint uses a strict lower bound
        strict_upper    A boolean that indicates whether this
                            constraint uses a strict upper bound

    Private class attributes:
        _component      The objective component.
        _active         A boolean that indicates whether this data is active
    """

    __slots__ = ('_body', '_lower', '_upper', '_equality')

    def __init__(self,  expr=None, component=None):
        #
        # These lines represent in-lining of the
        # following constructors:
        #   - _ConstraintData,
        #   - ActiveComponentData
        #   - ComponentData
        self._component = weakref_ref(component) if (component is not None) \
                          else None
        self._active = True

        self._body = None
        self._lower = None
        self._upper = None
        self._equality = False
        if expr is not None:
            self.set_value(expr)

    def __getstate__(self):
        """
        This method must be defined because this class uses slots.
        """
        result = super(_GeneralConstraintData, self).__getstate__()
        for i in _GeneralConstraintData.__slots__:
            result[i] = getattr(self, i)
        return result

    # Since this class requires no special processing of the state
    # dictionary, it does not need to implement __setstate__()

    #
    # Abstract Interface
    #

    @property
    def body(self):
        """Access the body of a constraint expression."""
        return self._body

    @property
    def lower(self):
        """Access the lower bound of a constraint expression."""
        return self._lower

    @property
    def upper(self):
        """Access the upper bound of a constraint expression."""
        return self._upper

    @property
    def equality(self):
        """A boolean indicating whether this is an equality constraint."""
        return self._equality

    @property
    def strict_lower(self):
        """A boolean indicating whether this constraint has a strict lower bound."""
        return False

    @property
    def strict_upper(self):
        """A boolean indicating whether this constraint has a strict upper bound."""
        return False

    @property
    def expr(self):
        """Return the expression associated with this constraint."""
        return self.get_value()

    def set_value(self, expr):
        """Set the expression on this constraint."""

        if expr is None:
            self._body = None
            self._lower = None
            self._upper = None
            self._equality = False
            return

        _expr_type = expr.__class__
        if _expr_type is tuple: # or expr_type is list:
            #
            # Form equality expression
            #
            if len(expr) == 2:
                arg0 = expr[0]
                if arg0 is not None:
                    arg0 = as_numeric(arg0)
                arg1 = expr[1]
                if arg1 is not None:
                    arg1 = as_numeric(arg1)

                self._equality = True
                if arg1 is None or (not arg1._potentially_variable()):
                    self._lower = self._upper = arg1
                    self._body = arg0
                elif arg0 is None or (not arg0._potentially_variable()):
                    self._lower = self._upper = arg0
                    self._body = arg1
                else:
                    with EXPR.bypass_clone_check():
                        self._lower = self._upper = ZeroConstant
                        self._body = arg0
                        self._body -= arg1
                    #self._body = EXPR.generate_expression_bypassCloneCheck(
                    #    _sub, arg0, arg1)
            #
            # Form inequality expression
            #
            elif len(expr) == 3:
                arg0 = expr[0]
                if arg0 is not None:
                    arg0 = as_numeric(arg0)
                    if arg0._potentially_variable():
                        raise ValueError(
                            "Constraint '%s' found a 3-tuple (lower,"
                            " expression, upper) but the lower "
                            "value was not data or an expression "
                            "restricted to storage of data."
                            % (self.name))

                arg1 = expr[1]
                if arg1 is not None:
                    arg1 = as_numeric(arg1)

                arg2 = expr[2]
                if arg2 is not None:
                    arg2 = as_numeric(arg2)
                    if arg2._potentially_variable():
                        raise ValueError(
                            "Constraint '%s' found a 3-tuple (lower,"
                            " expression, upper) but the upper "
                            "value was not data or an expression "
                            "restricted to storage of data."
                            % (self.name))

                self._lower = arg0
                self._body  = arg1
                self._upper = arg2
            else:
                raise ValueError(
                    "Constructor rule for constraint '%s' returned "
                    "a tuple of length %d. Expecting a tuple of "
                    "length 2 or 3:\n"
                    "Equality:   (left, right)\n"
                    "Inequality: (lower, expression, upper)"
                    % (self.name, len(expr)))

            relational_expr = False
        else:
            try:
                relational_expr = expr.is_relational()
                if not relational_expr:
                    raise ValueError(
                        "Constraint '%s' does not have a proper "
                        "value. Found '%s'\nExpecting a tuple or "
                        "equation. Examples:"
                        "\n   summation(model.costs) == model.income"
                        "\n   (0, model.price[item], 50)"
                        % (self.name, str(expr)))
            except AttributeError:
                msg = ("Constraint '%s' does not have a proper "
                       "value. Found '%s'\nExpecting a tuple or "
                       "equation. Examples:"
                       "\n   summation(model.costs) == model.income"
                       "\n   (0, model.price[item], 50)"
                       % (self.name, str(expr)))
                if type(expr) is bool:
                    msg += ("\nNote: constant Boolean expressions "
                            "are not valid constraint expressions. "
                            "Some apparently non-constant compound "
                            "inequalities (e.g. 'expr >= 0 <= 1') "
                            "can return boolean values; the proper "
                            "form for compound inequalities is "
                            "always 'lb <= expr <= ub'.")
                raise ValueError(msg)
        #
        # Special check for chainedInequality errors like "if var <
        # 1:" within rules.  Catching them here allows us to provide
        # the user with better (and more immediate) debugging
        # information.  We don't want to check earlier because we
        # want to provide a specific debugging message if the
        # construction rule returned True/False; for example, if the
        # user did ( var < 1 > 0 ) (which also results in a non-None
        # chainedInequality value)
        #
        if EXPR.generate_relational_expression.chainedInequality is not None:
            raise TypeError(EXPR.chainedInequalityErrorMessage())
        #
        # Process relational expressions
        # (i.e. explicit '==', '<', and '<=')
        #
        if relational_expr:
            if _expr_type is EXPR._EqualityExpression:
                # Equality expression: only 2 arguments!
                self._equality = True
                _args = expr._args
                # Explicitly dereference the original arglist (otherwise
                # this runs afoul of the getrefcount logic)
                expr._args = []

                if not _args[1]._potentially_variable():
                    self._lower = self._upper = _args[1]
                    self._body = _args[0]
                elif not _args[0]._potentially_variable():
                    self._lower = self._upper = _args[0]
                    self._body = _args[1]
                else:
                    with EXPR.bypass_clone_check():
                        self._lower = self._upper = ZeroConstant
                        self._body = _args[0]
                        self._body -= _args[1]
                    #self._body = EXPR.generate_expression_bypassCloneCheck(
                    #    _sub, _args[0], _args[1] )
            else:
                # Inequality expression: 2 or 3 arguments
                if expr._strict:
                    try:
                        _strict = any(expr._strict)
                    except:
                        _strict = True
                    if _strict:
                        #
                        # We can relax this when:
                        #   (a) we have a need for this
                        #   (b) we have problem writer that
                        #       explicitly handles this
                        #   (c) we make sure that all problem writers
                        #       that don't handle this make it known
                        #       to the user through an error or
                        #       warning
                        #
                        raise ValueError(
                            "Constraint '%s' encountered a strict "
                            "inequality expression ('>' or '<'). All"
                            " constraints must be formulated using "
                            "using '<=', '>=', or '=='."
                            % (self.name))

                _args = expr._args
                # Explicitly dereference the original arglist (otherwise
                # this runs afoul of the getrefcount logic)
                expr._args = []

                if len(_args) == 3:

                    if _args[0]._potentially_variable():
                        raise ValueError(
                            "Constraint '%s' found a double-sided "
                            "inequality expression (lower <= "
                            "expression <= upper) but the lower "
                            "bound was not data or an expression "
                            "restricted to storage of data."
                            % (self.name))
                    if _args[2]._potentially_variable():
                        raise ValueError(
                            "Constraint '%s' found a double-sided "\
                            "inequality expression (lower <= "
                            "expression <= upper) but the upper "
                            "bound was not data or an expression "
                            "restricted to storage of data."
                            % (self.name))

                    self._lower = _args[0]
                    self._body  = _args[1]
                    self._upper = _args[2]

                else:
                    if not _args[1]._potentially_variable():
                        self._lower = None
                        self._body  = _args[0]
                        self._upper = _args[1]
                    elif not _args[0]._potentially_variable():
                        self._lower = _args[0]
                        self._body  = _args[1]
                        self._upper = None
                    else:
                        with EXPR.bypass_clone_check():
                            self._lower = None
                            self._body = _args[0]
                            self._body -= _args[1]
                            self._upper = ZeroConstant
                        #self._body  = EXPR.generate_expression_bypassCloneCheck(
                        #    _sub, _args[0], _args[1])

        #
        # Replace numeric bound values with a NumericConstant object,
        # and reset the values to 'None' if they are 'infinite'
        #
        if (self._lower is not None) and is_constant(self._lower):
            val = self._lower()
            if not pyutilib.math.is_finite(val):
                if val > 0:
                    raise ValueError(
                        "Constraint '%s' created with a +Inf lower "
                        "bound." % (self.name))
                self._lower = None
            elif bool(val > 0) == bool(val <= 0):
                raise ValueError(
                    "Constraint '%s' created with a non-numeric "
                    "lower bound." % (self.name))

        if (self._upper is not None) and is_constant(self._upper):
            val = self._upper()
            if not pyutilib.math.is_finite(val):
                if val < 0:
                    raise ValueError(
                        "Constraint '%s' created with a -Inf upper "
                        "bound." % (self.name))
                self._upper = None
            elif bool(val > 0) == bool(val <= 0):
                raise ValueError(
                    "Constraint '%s' created with a non-numeric "
                    "upper bound." % (self.name))

        #
        # Error check, to ensure that we don't have a constraint that
        # doesn't depend on any variables / parameters.
        #
        # Error check, to ensure that we don't have an equality
        # constraint with 'infinite' RHS
        #
        if self._equality:
            if self._lower is None:
                raise ValueError(
                    "Equality constraint '%s' defined with "
                    "non-finite term." % (self.name))
            assert self._lower is self._upper

    def get_value(self):
        """Get the expression on this constraint."""
        if self._equality:
            return self._body == self._lower
        else:
            if self._lower is None:
                return self._body <= self._upper
            elif self._upper is None:
                return self._lower <= self._body
            return self._lower <= self._body <= self._upper

class Constraint(ActiveIndexedComponent):
    """
    This modeling component defines a constraint expression using a
    rule function.

    Constructor arguments:
        expr            A Pyomo expression for this constraint
        rule            A function that is used to construct constraint
                            expressions
        doc             A text string describing this component
        name            A name for this component

    Public class attributes:
        doc             A text string describing this component
        name            A name for this component
        active          A boolean that is true if this component will be
                            used to construct a model instance
        rule            The rule used to initialize the constraint(s)

    Private class attributes:
        _constructed        A boolean that is true if this component has been
                                constructed
        _data               A dictionary from the index set to component data
                                objects
        _index              The set of valid indices
        _implicit_subsets   A tuple of set objects that represents the index set
        _model              A weakref to the model that owns this component
        _parent             A weakref to the parent block that owns this component
        _type               The class type for the derived subclass
    """

    _ComponentDataType = _GeneralConstraintData
    NoConstraint    = (1000,)
    Skip            = (1000,)
    Infeasible      = (1001,)
    Violated        = (1001,)
    Feasible        = (1002,)
    Satisfied       = (1002,)

    def __new__(cls, *args, **kwds):
        if cls != Constraint:
            return super(Constraint, cls).__new__(cls)
        if not args or (args[0] is UnindexedComponent_set and len(args)==1):
            return SimpleConstraint.__new__(SimpleConstraint)
        else:
            return IndexedConstraint.__new__(IndexedConstraint)

    def __init__(self, *args, **kwargs):
        self.rule = kwargs.pop('rule', None)
        self._init_expr = kwargs.pop('expr', None)
        #if self.rule is None and self._init_expr is None:
        #    raise ValueError("A simple Constraint component requires a 'rule' or 'expr' option")
        kwargs.setdefault('ctype', Constraint)
        ActiveIndexedComponent.__init__(self, *args, **kwargs)

    def _setitem_if_not_present(self, idx, val, new=False):
        if self._check_skip_add(idx, val) is None:
            if not new and idx in self._data:
                del self[idx]
            return None
        else:
            return super(Constraint, self)._setitem_if_not_present(
                idx=idx, val=val, new=new)

    def construct(self, data=None):
        """
        Construct the expression(s) for this constraint.
        """
        if __debug__ and logger.isEnabledFor(logging.DEBUG):
            logger.debug("Constructing constraint %s"
                         % (self.name))
        if self._constructed:
            return
        timer = ConstructionTimer(self)
        self._constructed=True

        _init_expr = self._init_expr
        _init_rule = self.rule
        #
        # We no longer need these
        #
        self._init_expr = None
        # Utilities like DAE assume this stays around
        #self.rule = None

        if (_init_rule is None) and \
           (_init_expr is None):
            # No construction role or expression specified.
            return

        _self_parent = self._parent()
        if not self.is_indexed():
            #
            # Scalar component
            #
            if _init_rule is None:
                tmp = _init_expr
            else:
                try:
                    tmp = _init_rule(_self_parent)
                except Exception:
                    err = sys.exc_info()[1]
                    logger.error(
                        "Rule failed when generating expression for "
                        "constraint %s:\n%s: %s"
                        % (self.name,
                           type(err).__name__,
                           err))
                    raise
            self._setitem_if_not_present(None, tmp, True)

        else:
            if _init_expr is not None:
                raise IndexError(
                    "Constraint '%s': Cannot initialize multiple indices "
                    "of a constraint with a single expression" %
                    (self.name,) )

            for ndx in self._index:
                try:
                    tmp = apply_indexed_rule(self,
                                             _init_rule,
                                             _self_parent,
                                             ndx)
                except Exception:
                    err = sys.exc_info()[1]
                    logger.error(
                        "Rule failed when generating expression for "
                        "constraint %s with index %s:\n%s: %s"
                        % (self.name,
                           str(ndx),
                           type(err).__name__,
                           err))
                    raise
<<<<<<< HEAD
                self._setitem_if_not_present(ndx, tmp, True)
=======
                if tmp is None:
                    raise ValueError(
                        _rule_returned_none_error %
                        ('%s[%s]' % (self.name, str(ndx)),) )

                cdata = self._check_skip_add(ndx, tmp)
                if cdata is not None:
                    self._data[ndx] = cdata
        timer.report()
>>>>>>> 1b4cf692

    def _pprint(self):
        """
        Return data that will be printed for this component.
        """
        return (
            [("Size", len(self)),
             ("Index", self._index if self.is_indexed() else None),
             ("Active", self.active),
             ],
            iteritems(self),
            ( "Lower","Body","Upper","Active" ),
            lambda k, v: [ "-Inf" if v.lower is None else v.lower,
                           v.body,
                           "+Inf" if v.upper is None else v.upper,
                           v.active,
                           ]
            )

    def display(self, prefix="", ostream=None):
        """
        Print component state information

        This duplicates logic in Component.pprint()
        """
        if not self.active:
            return
        if ostream is None:
            ostream = sys.stdout
        tab="    "
        ostream.write(prefix+self.local_name+" : ")
        ostream.write("Size="+str(len(self)))

        ostream.write("\n")
        tabular_writer( ostream, prefix+tab,
                        ((k,v) for k,v in iteritems(self._data) if v.active),
                        ( "Lower","Body","Upper" ),
                        lambda k, v: [ value(v.lower),
                                       v.body(),
                                       value(v.upper),
                                       ] )

    #
    # Checks flags like Constraint.Skip, etc. before actually creating a
    # constraint object. Returns the _ConstraintData object when it should be
    #  added to the _data dict; otherwise, None is returned or an exception
    # is raised.
    #
    def _check_skip_add(self, index, expr):
        _expr_type = expr.__class__
        #
        # Convert deprecated expression values
        #
        if _expr_type in _simple_constraint_rule_types:
            if expr is None:
                raise ValueError(
                    _rule_returned_none_error %
                    (_get_indexed_component_data_name(self, index),) )

            #
            # There are cases where a user thinks they are generating
            # a valid 2-sided inequality, but Python's internal
            # systems for handling chained inequalities is doing
            # something very different and resolving it to True /
            # False.  In this case, chainedInequality will be
            # non-None, but the expression will be a bool.  For
            # example, model.a < 1 > 0.
            #
            if EXPR.generate_relational_expression.\
                    chainedInequality is not None:

                buf = StringIO()
                EXPR.generate_relational_expression.\
                    chainedInequality.pprint(buf)
                #
                # We are about to raise an exception, so it's OK to
                # reset chainedInequality
                #
                EXPR.generate_relational_expression.\
                    chainedInequality = None
                raise ValueError(
                    "Invalid chained (2-sided) inequality detected. "
                    "The expression is resolving to %s instead of a "
                    "Pyomo Expression object. This can occur when "
                    "the middle term of a chained inequality is a "
                    "constant or immutable parameter, for example, "
                    "'model.a <= 1 >= 0'.  The proper form for "
                    "2-sided inequalities is '0 <= model.a <= 1'."
                    "\n\nError thrown for Constraint '%s'"
                    "\n\nUnresolved (dangling) inequality "
                    "expression: %s"
                    % (expr, _get_indexed_component_data_name(self,index), buf))
            else:
                raise ValueError(
                    "Invalid constraint expression. The constraint "
                    "expression resolved to a trivial Boolean (%s) "
                    "instead of a Pyomo object. Please modify your "
                    "rule to return Constraint.%s instead of %s."
                    "\n\nError thrown for Constraint '%s'"
                    % (expr,
                       expr and "Feasible" or "Infeasible",
                       expr,
                       _get_indexed_component_data_name(self,index)))

        #
        # Ignore an 'empty' constraint
        #
        if _expr_type is tuple and len(expr) == 1:
            if (expr == Constraint.Skip) or \
               (expr == Constraint.Feasible):
                return None
            if expr == Constraint.Infeasible:
                raise ValueError(
                    "Constraint '%s' is always infeasible"
                    % (_get_indexed_component_data_name(self,index),) )

        return expr


class SimpleConstraint(_GeneralConstraintData, Constraint):
    """
    SimpleConstraint is the implementation representing a single,
    non-indexed constraint.
    """

    def __init__(self, *args, **kwds):
        _GeneralConstraintData.__init__(self,
                                        component=self,
                                        expr=None)
        Constraint.__init__(self, *args, **kwds)

    #
    # Since this class derives from Component and
    # Component.__getstate__ just packs up the entire __dict__ into
    # the state dict, we do not need to define the __getstate__ or
    # __setstate__ methods.  We just defer to the super() get/set
    # state.  Since all of our get/set state methods rely on super()
    # to traverse the MRO, this will automatically pick up both the
    # Component and Data base classes.
    #

    #
    # Override abstract interface methods to first check for
    # construction
    #

    @property
    def body(self):
        """Access the body of a constraint expression."""
        if self._constructed:
            if len(self._data) == 0:
                raise ValueError(
                    "Accessing the body of SimpleConstraint "
                    "'%s' before the Constraint has been assigned "
                    "an expression. There is currently "
                    "nothing to access." % (self.name))
            return _GeneralConstraintData.body.fget(self)
        raise ValueError(
            "Accessing the body of constraint '%s' "
            "before the Constraint has been constructed (there "
            "is currently no value to return)."
            % (self.name))

    @property
    def lower(self):
        """Access the lower bound of a constraint expression."""
        if self._constructed:
            if len(self._data) == 0:
                raise ValueError(
                    "Accessing the lower bound of SimpleConstraint "
                    "'%s' before the Constraint has been assigned "
                    "an expression. There is currently "
                    "nothing to access." % (self.name))
            return _GeneralConstraintData.lower.fget(self)
        raise ValueError(
            "Accessing the lower bound of constraint '%s' "
            "before the Constraint has been constructed (there "
            "is currently no value to return)."
            % (self.name))

    @property
    def upper(self):
        """Access the upper bound of a constraint expression."""
        if self._constructed:
            if len(self._data) == 0:
                raise ValueError(
                    "Accessing the upper bound of SimpleConstraint "
                    "'%s' before the Constraint has been assigned "
                    "an expression. There is currently "
                    "nothing to access." % (self.name))
            return _GeneralConstraintData.upper.fget(self)
        raise ValueError(
            "Accessing the upper bound of constraint '%s' "
            "before the Constraint has been constructed (there "
            "is currently no value to return)."
            % (self.name))

    @property
    def equality(self):
        """A boolean indicating whether this is an equality constraint."""
        if self._constructed:
            if len(self._data) == 0:
                raise ValueError(
                    "Accessing the equality flag of SimpleConstraint "
                    "'%s' before the Constraint has been assigned "
                    "an expression. There is currently "
                    "nothing to access." % (self.name))
            return _GeneralConstraintData.equality.fget(self)
        raise ValueError(
            "Accessing the equality flag of constraint '%s' "
            "before the Constraint has been constructed (there "
            "is currently no value to return)."
            % (self.name))

    @property
    def strict_lower(self):
        """A boolean indicating whether this constraint has a strict lower bound."""
        if self._constructed:
            if len(self._data) == 0:
                raise ValueError(
                    "Accessing the strict_lower flag of SimpleConstraint "
                    "'%s' before the Constraint has been assigned "
                    "an expression. There is currently "
                    "nothing to access." % (self.name))
            return _GeneralConstraintData.strict_lower.fget(self)
        raise ValueError(
            "Accessing the strict_lower flag of constraint '%s' "
            "before the Constraint has been constructed (there "
            "is currently no value to return)."
            % (self.name))

    @property
    def strict_upper(self):
        """A boolean indicating whether this constraint has a strict upper bound."""
        if self._constructed:
            if len(self._data) == 0:
                raise ValueError(
                    "Accessing the strict_upper flag of SimpleConstraint "
                    "'%s' before the Constraint has been assigned "
                    "an expression. There is currently "
                    "nothing to access." % (self.name))
            return _GeneralConstraintData.strict_upper.fget(self)
        raise ValueError(
            "Accessing the strict_upper flag of constraint '%s' "
            "before the Constraint has been constructed (there "
            "is currently no value to return)."
            % (self.name))

    #
    # Singleton constraints are strange in that we want them to be
    # both be constructed but have len() == 0 when not initialized with
    # anything (at least according to the unit tests that are
    # currently in place). So during initialization only, we will
    # treat them as "indexed" objects where things like
    # Constraint.Skip are managed. But after that they will behave
    # like _ConstraintData objects where set_value does not handle
    # Constraint.Skip but expects a valid expression or None.
    #

    def set_value(self, expr):
        """Set the expression on this constraint."""
        if not self._constructed:
            raise ValueError(
                "Setting the value of constraint '%s' "
                "before the Constraint has been constructed (there "
                "is currently no object to set)."
                % (self.name))

        if len(self._data) == 0:
            self._data[None] = self
        if self._check_skip_add(None, expr) is None:
            del self[None]
            return None
        return _GeneralConstraintData.set_value(self, expr)

    #
    # Leaving this method for backward compatibility reasons.
    # (probably should be removed)
    #
    def add(self, index, expr):
        """Add a constraint with a given index."""
        if index is not None:
            raise ValueError(
                "SimpleConstraint object '%s' does not accept "
                "index values other than None. Invalid value: %s"
                % (self.name, index))
        self.set_value(expr)
        return self

class IndexedConstraint(Constraint):

    #
    # Leaving this method for backward compatibility reasons
    #
    # Note: Beginning after Pyomo 5.2 this method will now validate that
    # the index is in the underlying index set (through 5.2 the index
    # was not checked).
    #
    def add(self, index, expr):
        """Add a constraint with a given index."""
        return self.__setitem__(index, expr)


class ConstraintList(IndexedConstraint):
    """
    A constraint component that represents a list of constraints.
    Constraints can be indexed by their index, but when they are
    added an index value is not specified.
    """

    End             = (1003,)

    def __init__(self, **kwargs):
        """Constructor"""
        args = (Set(),)
        if 'expr' in kwargs:
            raise ValueError(
                "ConstraintList does not accept the 'expr' keyword")
        Constraint.__init__(self, *args, **kwargs)

    def construct(self, data=None):
        """
        Construct the expression(s) for this constraint.
        """
        generate_debug_messages = \
            __debug__ and logger.isEnabledFor(logging.DEBUG)
        if generate_debug_messages:
            logger.debug("Constructing constraint list %s"
                         % (self.name))

        if self._constructed:
            return
        self._constructed=True

        assert self._init_expr is None
        _init_rule = self.rule

        #
        # We no longer need these
        #
        self._init_expr = None
        # Utilities like DAE assume this stays around
        #self.rule = None

        if _init_rule is None:
            return

        _generator = None
        _self_parent = self._parent()
        if inspect.isgeneratorfunction(_init_rule):
            _generator = _init_rule(_self_parent)
        elif inspect.isgenerator(_init_rule):
            _generator = _init_rule
        if _generator is None:
            while True:
                val = len(self._index) + 1
                if generate_debug_messages:
                    logger.debug(
                        "   Constructing constraint index "+str(val))
                expr = apply_indexed_rule(self,
                                          _init_rule,
                                          _self_parent,
                                          val)
                if expr is None:
                    raise ValueError(
                        "ConstraintList '%s': rule returned None "
                        "instead of ConstraintList.End" % (self.name,) )
                if (expr.__class__ is tuple) and \
                   (expr == ConstraintList.End):
                    return
                self.add(expr)

        else:

            for expr in _generator:
                if expr is None:
                    raise ValueError(
                        "ConstraintList '%s': generator returned None "
                        "instead of ConstraintList.End" % (self.name,) )
                if (expr.__class__ is tuple) and \
                   (expr == ConstraintList.End):
                    return
                self.add(expr)

    def add(self, expr):
        """Add a constraint with an implicit index."""
        next_idx = len(self._index) + 1
        self._index.add(next_idx)
        return self.__setitem__(next_idx, expr)

register_component(Constraint, "General constraint expressions.")
register_component(ConstraintList, "A list of constraint expressions.")<|MERGE_RESOLUTION|>--- conflicted
+++ resolved
@@ -786,19 +786,8 @@
                            type(err).__name__,
                            err))
                     raise
-<<<<<<< HEAD
                 self._setitem_if_not_present(ndx, tmp, True)
-=======
-                if tmp is None:
-                    raise ValueError(
-                        _rule_returned_none_error %
-                        ('%s[%s]' % (self.name, str(ndx)),) )
-
-                cdata = self._check_skip_add(ndx, tmp)
-                if cdata is not None:
-                    self._data[ndx] = cdata
         timer.report()
->>>>>>> 1b4cf692
 
     def _pprint(self):
         """
