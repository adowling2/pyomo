#  ___________________________________________________________________________
#
#  Pyomo: Python Optimization Modeling Objects
#  Copyright 2017 National Technology and Engineering Solutions of Sandia, LLC
#  Under the terms of Contract DE-NA0003525 with National Technology and
#  Engineering Solutions of Sandia, LLC, the U.S. Government retains certain
#  rights in this software.
#  This software is distributed under the 3-clause BSD License.
#  ___________________________________________________________________________

__all__ = ['Var', '_VarData', '_GeneralVarData', 'VarList', 'SimpleVar']

import logging
from weakref import ref as weakref_ref

from pyomo.common.modeling import NoArgumentGiven
from pyomo.common.timing import ConstructionTimer
from pyomo.core.base.numvalue import NumericValue, value, is_fixed
from pyomo.core.base.set_types import Reals, Binary
from pyomo.core.base.plugin import ModelComponentFactory
from pyomo.core.base.component import ComponentData
from pyomo.core.base.indexed_component import IndexedComponent, UnindexedComponent_set
from pyomo.core.base.misc import apply_indexed_rule
from pyomo.core.base.set import Set, _SetDataBase
from pyomo.core.base.util import is_functor

from six import iteritems, itervalues
from six.moves import xrange

logger = logging.getLogger('pyomo.core')

class _VarData(ComponentData, NumericValue):
    """
    This class defines the data for a single variable.

    Constructor Arguments:
        component   The Var object that owns this data.

    Public Class Attributes:
        domain      The domain of this variable.
        bounds      A tuple (lower,upper) that defines the variable bounds.
        fixed       If True, then this variable is treated as a
                        fixed constant in the model.
        lb          A lower bound for this variable.  The lower bound can be
                        either numeric constants, parameter values, expressions
                        or any object that can be called with no arguments.
        ub          A upper bound for this variable.  The upper bound can be either
                        numeric constants, parameter values, expressions or any
                        object that can be called with no arguments.
        stale       A Boolean indicating whether the value of this variable is
                        legitimiate.  This value is true if the value should
                        be considered legitimate for purposes of reporting or
                        other interrogation.
        value       The numeric value of this variable.

    The domain, lb, and ub attributes are properties because they
    are too widely accessed directly to enforce explicit getter/setter
    methods and we need to deter directly modifying or accessing
    these attributes in certain cases.
    """

    __slots__ = ()

    def __init__(self, component=None):
        #
        # These lines represent in-lining of the
        # following constructors:
        #   - ComponentData
        #   - NumericValue
        self._component = weakref_ref(component) if (component is not None) \
                          else None

    #
    # Interface
    #

    def has_lb(self):
        """Returns :const:`False` when the lower bound is
        :const:`None` or negative infinity"""
        lb = self.lb
        return (lb is not None) and \
            (value(lb) != float('-inf'))

    def has_ub(self):
        """Returns :const:`False` when the upper bound is
        :const:`None` or positive infinity"""
        ub = self.ub
        return (ub is not None) and \
            (value(ub) != float('inf'))

    @property
    def bounds(self):
        """Returns the tuple (lower bound, upper bound)."""
        return (self.lb, self.ub)
    @bounds.setter
    def bounds(self, val):
        raise AttributeError("Assignment not allowed. Use the setub and setlb methods")

    def is_integer(self):
        """Returns True when the domain is a contiguous integer range."""
<<<<<<< HEAD
=======
        # optimization: Reals and Binary are the most common cases, so
        # we will explicitly test that before generating the interval
        if self.domain is Reals:
            return False
        elif self.domain is Binary:
            return True
>>>>>>> 9def76d9
        _interval = self.domain.get_interval()
        return _interval is not None and _interval[2] == 1

    def is_binary(self):
        """Returns True when the domain is restricted to Binary values."""
<<<<<<< HEAD
=======
        # optimization: Reals and Binary are the most common cases, so
        # we will explicitly test that before generating the interval
        if self.domain is Reals:
            return False
        elif self.domain is Binary:
            return True
>>>>>>> 9def76d9
        return self.domain.get_interval() == (0,1,1)

# TODO?
#    def is_semicontinuous(self):
#        """
#        Returns True when the domain class is SemiContinuous.
#        """
#        return self.domain.__class__ is SemiContinuousSet
#    def is_semiinteger(self):
#        """
#        Returns True when the domain class is SemiInteger.
#        """
#        return self.domain.__class__ is SemiIntegerSet

    def is_continuous(self):
        """Returns True when the domain is a continuous real range"""
<<<<<<< HEAD
        # optimization: Binary is the most common case
        return self.domain is Reals or self.domain.get_interval()[2] == 0
=======
        # optimization: Reals and Binary are the most common cases, so
        # we will explicitly test that before generating the interval
        if self.domain is Reals:
            return True
        elif self.domain is Binary:
            return False
        _interval = self.domain.get_interval()
        return _interval is not None and _interval[2] == 0
>>>>>>> 9def76d9

    def is_fixed(self):
        """Returns True if this variable is fixed, otherwise returns False."""
        return self.fixed

    def is_constant(self):
        """Returns False because this is not a constant in an expression."""
        return False

    def is_parameter_type(self):
        """Returns False because this is not a parameter object."""
        return False

    def is_variable_type(self):
        """Returns True because this is a variable."""
        return True

    def is_expression_type(self):
        """Returns False because this is not an expression"""
        return False

    def is_potentially_variable(self):
        """Returns True because this is a variable."""
        return True

    def _compute_polynomial_degree(self, result):
        """
        If the variable is fixed, it represents a constant
        is a polynomial with degree 0. Otherwise, it has
        degree 1. This method is used in expressions to
        compute polynomial degree.
        """
        if self.fixed:
            return 0
        return 1

    def set_value(self, val, valid=False):
        """
        Set the value of this numeric object, after
        validating its value. If the 'valid' flag is True,
        then the validation step is skipped.
        """
        if valid or self._valid_value(val):
            self.value = val
            self.stale = False

    def _valid_value(self, val, use_exception=True):
        """
        Validate the value.  If use_exception is True, then raise an
        exception.
        """
        ans = val is None or val in self.domain
        if not ans and use_exception:
            raise ValueError("Numeric value `%s` (%s) is not in "
                             "domain %s for Var %s" %
                             (val, type(val), self.domain, self.name))
        return ans

    def clear(self):
        self.value = None

    def __nonzero__(self):
        """
        Return True if the value is defined and non-zero.
        """
        if self.value:
            return True
        if self.value is None:
            raise ValueError("Var value is undefined")
        return False

    def __call__(self, exception=True):
        """Compute the value of this variable."""
        return self.value

    __bool__ = __nonzero__


    #
    # Abstract Interface
    #

    @property
    def value(self):
        """Return the value for this variable."""
        raise NotImplementedError

    @property
    def domain(self):
        """Return the domain for this variable."""
        raise NotImplementedError

    @property
    def lb(self):
        """Return the lower bound for this variable."""
        raise NotImplementedError

    @property
    def ub(self):
        """Return the upper bound for this variable."""
        raise NotImplementedError

    @property
    def fixed(self):
        """Return the fixed indicator for this variable."""
        raise NotImplementedError

    @property
    def stale(self):
        """Return the stale indicator for this variable."""
        raise NotImplementedError

    def setlb(self, val):
        """
        Set the lower bound for this variable after validating that
        the value is fixed (or None).
        """
        raise NotImplementedError

    def setub(self, val):
        """
        Set the upper bound for this variable after validating that
        the value is fixed (or None).
        """
        raise NotImplementedError

    def fix(self, value=NoArgumentGiven):
        """
        Set the fixed indicator to True. Value argument is optional,
        indicating the variable should be fixed at its current value.
        """
        raise NotImplementedError

    def unfix(self):
        """Sets the fixed indicator to False."""
        raise NotImplementedError

    free=unfix

    def to_string(self, verbose=None, labeler=None, smap=None, compute_values=False):
        """Return the component name"""
        if self.fixed and compute_values:
            try:
                return str(self())
            except:
                pass
        if smap:
            return smap.getSymbol(self, labeler)
        return self.name


class _GeneralVarData(_VarData):
    """
    This class defines the data for a single variable.

    Constructor Arguments:
        component   The Var object that owns this data.

    Public Class Attributes:
        domain      The domain of this variable.
        bounds      A tuple (lower,upper) that defines the variable bounds.
        fixed       If True, then this variable is treated as a
                        fixed constant in the model.
        lb          A lower bound for this variable.  The lower bound can be
                        either numeric constants, parameter values, expressions
                        or any object that can be called with no arguments.
        ub          A upper bound for this variable.  The upper bound can be either
                        numeric constants, parameter values, expressions or any
                        object that can be called with no arguments.
        stale       A Boolean indicating whether the value of this variable is
                        legitimiate.  This value is true if the value should
                        be considered legitimate for purposes of reporting or
                        other interrogation.
        value       The numeric value of this variable.

    The domain, lb, and ub attributes are properties because they
    are too widely accessed directly to enforce explicit getter/setter
    methods and we need to deter directly modifying or accessing
    these attributes in certain cases.
    """

    __slots__ = ('_value', '_lb', '_ub', '_domain', 'fixed', 'stale')

    def __init__(self, domain=Reals, component=None):
        #
        # These lines represent in-lining of the
        # following constructors:
        #   - _VarData
        #   - ComponentData
        #   - NumericValue
        self._component = weakref_ref(component) if (component is not None) \
                          else None
        self._value = None
        #
        # The type of the lower and upper bound attributes can either
        # be atomic numeric types in Python, expressions, etc.
        # Basically, they can be anything that passes an "is_fixed" test.
        #
        self._lb = None
        self._ub = None
        self._domain = None
        self.fixed = False
        self.stale = True
        # don't call the property setter here because
        # the SimplVar constructor will fail
        #
        # TODO: this should be migrated over to using a SetInitializer
        # to handle the checking / conversion of the argument to a
        # proper Pyomo Set and not use isinstance() of a private class.
        if isinstance(domain, _SetDataBase):
            self._domain = domain
        elif domain is not None:
            raise ValueError(
                "%s is not a valid domain. Variable domains must be an "
                "instance of a Pyomo Set.  Examples: NonNegativeReals, "
                "Integers, Binary" % (domain,))

    def __getstate__(self):
        state = super(_GeneralVarData, self).__getstate__()
        for i in _GeneralVarData.__slots__:
            state[i] = getattr(self, i)
        return state

    # Note: None of the slots on this class need to be edited, so we
    # don't need to implement a specialized __setstate__ method, and
    # can quietly rely on the super() class's implementation.

    #
    # Abstract Interface
    #

    # value is an attribute

    @property
    def value(self):
        """Return the value for this variable."""
        return self._value
    @value.setter
    def value(self, val):
        """Set the value for this variable."""
        self._value = val

    @property
    def domain(self):
        """Return the domain for this variable."""
        return self._domain
    @domain.setter
    def domain(self, domain):
        """Set the domain for this variable."""
        # TODO: this should be migrated over to using a SetInitializer
<<<<<<< HEAD
        # to handle the checkong / conversion of the argument to a
=======
        # to handle the checking / conversion of the argument to a
>>>>>>> 9def76d9
        # proper Pyomo Set and not use isinstance() of a private class.
        if isinstance(domain, _SetDataBase):
            self._domain = domain
        else:
            raise ValueError(
                "%s is not a valid domain. Variable domains must be an "
                "instance of a Pyomo Set.  Examples: NonNegativeReals, "
                "Integers, Binary" % (domain,))

    @property
    def lb(self):
        """Return the lower bound for this variable."""
        dlb, _ = self.domain.bounds()
        if self._lb is None:
            return dlb
        elif dlb is None:
            return value(self._lb)
        return max(value(self._lb), dlb)
    @lb.setter
    def lb(self, val):
        raise AttributeError("Assignment not allowed. Use the setlb method")

    @property
    def ub(self):
        """Return the upper bound for this variable."""
        _, dub = self.domain.bounds()
        if self._ub is None:
            return dub
        elif dub is None:
            return value(self._ub)
        return min(value(self._ub), dub)
    @ub.setter
    def ub(self, val):
        raise AttributeError("Assignment not allowed. Use the setub method")

    def get_units(self):
        """Return the units for this variable entry."""
        # parent_component() returns self if this is scalar, or the owning
        # component if not scalar
        return self.parent_component()._units

    # fixed is an attribute

    # stale is an attribute

    def setlb(self, val):
        """
        Set the lower bound for this variable after validating that
        the value is fixed (or None).
        """
        # Note: is_fixed(None) returns True
        if is_fixed(val):
            self._lb = val
        else:
            raise ValueError(
                "Non-fixed input of type '%s' supplied as variable lower "
                "bound - legal types must be fixed expressions or variables."
                % (type(val),))

    def setub(self, val):
        """
        Set the upper bound for this variable after validating that
        the value is fixed (or None).
        """
        # Note: is_fixed(None) returns True
        if is_fixed(val):
            self._ub = val
        else:
            raise ValueError(
                "Non-fixed input of type '%s' supplied as variable upper "
                "bound - legal types are fixed expressions or variables."
                "parameters"
                % (type(val),))

    def fix(self, value=NoArgumentGiven):
        """
        Set the fixed indicator to True. Value argument is optional,
        indicating the variable should be fixed at its current value.
        """
        self.fixed = True
        if value is not NoArgumentGiven:
            self.value = value

    def unfix(self):
        """Sets the fixed indicator to False."""
        self.fixed = False

    free = unfix


@ModelComponentFactory.register("Decision variables.")
class Var(IndexedComponent):
    """A numeric variable, which may be defined over an index.

    Args:
        domain (Set or function, optional): A Set that defines valid
            values for the variable (e.g., `Reals`, `NonNegativeReals`,
            `Binary`), or a rule that returns Sets.  Defaults to `Reals`.
        within (Set or function, optional): An alias for `domain`.
        bounds (tuple or function, optional): A tuple of (lower, upper)
            bounds for the variable, or a rule that returns tuples.
            Defaults to (None, None).
        initialize (float or function, optional): The initial value for
            the variable, or a rule that returns initial values.
        rule (float or function, optional): An alias for `initialize`.
        dense (bool, optional): Instantiate all elements from
            `index_set()` when constructing the Var (True) or just the
            variables returned by `initialize`/`rule` (False).  Defaults
            to True.
        units (pyomo units expression, optional): Set the units corresponding                                                  
            to the entries in this variable.
    """

    _ComponentDataClass = _GeneralVarData

    def __new__(cls, *args, **kwds):
        if cls != Var:
            return super(Var, cls).__new__(cls)
        if not args or (args[0] is UnindexedComponent_set and len(args)==1):
            return SimpleVar.__new__(SimpleVar)
        else:
            return IndexedVar.__new__(IndexedVar)

    def __init__(self, *args, **kwd):
        #
        # Default keyword values
        #
        initialize = kwd.pop('initialize', None)
        initialize = kwd.pop('rule', initialize)
        domain = kwd.pop('within', Reals)
        domain = kwd.pop('domain', domain)
        bounds = kwd.pop('bounds', None)
        self._dense = kwd.pop('dense', True)
        self._units = kwd.pop('units', None)
        
        #
        # Initialize the base class
        #
        kwd.setdefault('ctype', Var)
        IndexedComponent.__init__(self, *args, **kwd)
        #
        # Determine if the domain argument is a functor or other object
        #
        self._domain_init_value = None
        self._domain_init_rule = None
        if is_functor(domain):
            self._domain_init_rule = domain
        else:
            self._domain_init_value = domain
        #
        # Allow for functions or functors for value initialization,
        # without confusing with Params, etc (which have a __call__ method).
        #
        self._value_init_value = None
        self._value_init_rule = None
        if  is_functor(initialize) and (not isinstance(initialize,NumericValue)):
            self._value_init_rule = initialize
        else:
            self._value_init_value = initialize
        #
        # Determine if the bound argument is a functor or other object
        #
        self._bounds_init_rule = None
        self._bounds_init_value = None
        if is_functor(bounds):
            self._bounds_init_rule = bounds
        elif type(bounds) is tuple:
            self._bounds_init_value = bounds
        elif bounds is not None:
            raise ValueError("Variable 'bounds' keyword must be a tuple or function")

    def is_expression_type(self):
        """Returns False because this is not an expression"""
        return False

    def flag_as_stale(self):
        """
        Set the 'stale' attribute of every variable data object to True.
        """
        for var_data in itervalues(self._data):
            var_data.stale = True

    def get_values(self, include_fixed_values=True):
        """
        Return a dictionary of index-value pairs.
        """
        if include_fixed_values:
            return {idx:vardata.value for idx,vardata in iteritems(self._data)}
        return {idx:vardata.value
                            for idx, vardata in iteritems(self._data)
                                                if not vardata.fixed}

    extract_values = get_values

    def set_values(self, new_values, valid=False):
        """
        Set the values of a dictionary.

        The default behavior is to validate the values in the
        dictionary.
        """
        for index, new_value in iteritems(new_values):
            self[index].set_value(new_value, valid)

    def get_units(self):
        """Return the units expression for this Var."""
        return self._units

    def construct(self, data=None):
        """Construct this component."""
        if __debug__ and logger.isEnabledFor(logging.DEBUG):   #pragma:nocover
            try:
                name = str(self.name)
            except:
                # Some Var components don't have a name yet, so just use
                # the type
                name = type(self)
            if logger.isEnabledFor(logging.DEBUG):
                logger.debug(
                    "Constructing Variable, name=%s, from data=%s"
                    % (name, str(data)))

        if self._constructed:
            return
        timer = ConstructionTimer(self)
        self._constructed=True

        #
        # Construct _VarData objects for all index values
        #
        if not self.is_indexed():
            self._data[None] = self
            self._initialize_members((None,))
        elif self._dense:
            # This loop is optimized for speed with pypy.
            # Calling dict.update((...) for ...) is roughly
            # 30% slower
            self_weakref = weakref_ref(self)
            for ndx in self._index:
                cdata = self._ComponentDataClass(
                    domain=self._domain_init_value, component=None)
                cdata._component = self_weakref
                self._data[ndx] = cdata
                #self._initialize_members((ndx,))
            self._initialize_members(self._index)
        timer.report()

    def add(self, index):
        """Add a variable with a particular index."""
        return self[index]

    #
    # This method must be defined on subclasses of
    # IndexedComponent that support implicit definition
    #
    def _getitem_when_not_present(self, index):
        """Returns the default component data value."""
        if index is None and not self.is_indexed():
            obj = self._data[index] = self
        else:
            obj = self._data[index] = self._ComponentDataClass(
                self._domain_init_value, component=self)
        self._initialize_members((index,))
        return obj

    def _setitem_when_not_present(self, index, value):
        """Perform the fundamental component item creation and storage.

        Var overrides the default implementation from IndexedComponent
        to enforce the call to _initialize_members.

        """
        obj = self._getitem_when_not_present(index)
        try:
            return obj.set_value(value)
        except:
            del self._data[index]
            raise

    def _initialize_members(self, init_set):
        """Initialize variable data for all indices in a set."""
        # TODO: determine if there is any advantage to supporting init_set.
        # Preliminary tests indicate that there isn't a significant speed
        # difference to using the set form (used in dense vector
        # construction).  Getting rid of it could simplify _setitem and
        # this method.
        #
        # Initialize domains
        #
        if self._domain_init_rule is not None:
            #
            # Initialize domains with a rule
            #
            if self.is_indexed():
                for ndx in init_set:
                    self._data[ndx].domain = \
                        apply_indexed_rule(self,
                                           self._domain_init_rule,
                                           self._parent(),
                                           ndx)
            else:
                self.domain = self._domain_init_rule(self._parent())
        else:
            if self.is_indexed():
                # Optimization: It is assumed self._domain_init_value
                #               is used when the _GeneralVarData objects
                #               are created. This avoids an unnecessary
                #               loop over init_set, which can significantly
                #               speed up construction of variables with large
                #               index sets.
                pass
            else:
                # the above optimization does not apply for
                # singleton objects (trying to do so breaks
                # some of the pickle tests)
                self.domain = self._domain_init_value

        #
        # Initialize values
        #
        if self._value_init_rule is not None:
            #
            # Initialize values with a rule
            #
            if self.is_indexed():
                for key in init_set:
                    vardata = self._data[key]
                    val = apply_indexed_rule(self,
                                             self._value_init_rule,
                                             self._parent(),
                                             key)
                    val = value(val)
                    vardata.set_value(val)
            else:
                val = self._value_init_rule(self._parent())
                val = value(val)
                self.set_value(val)
        elif self._value_init_value is not None:
            #
            # Initialize values with a value
            #
            if self._value_init_value.__class__ is dict:
                for key in init_set:
                    # Skip indices that are not in the
                    # dictionary. This arises when
                    # initializing VarList objects with a
                    # dictionary.
                    if not key in self._value_init_value:
                        continue
                    val = self._value_init_value[key]
                    vardata = self._data[key]
                    vardata.set_value(val)
            else:
                val = value(self._value_init_value)
                for key in init_set:
                    vardata = self._data[key]
                    vardata.set_value(val)

        #
        # Initialize bounds
        #
        if self._bounds_init_rule is not None:
            #
            # Initialize bounds with a rule
            #
            if self.is_indexed():
                for key in init_set:
                    vardata = self._data[key]
                    (lb, ub) = apply_indexed_rule(self,
                                                  self._bounds_init_rule,
                                                  self._parent(),
                                                  key)
                    vardata.setlb(lb)
                    vardata.setub(ub)
            else:
                (lb, ub) = self._bounds_init_rule(self._parent())
                self.setlb(lb)
                self.setub(ub)
        elif self._bounds_init_value is not None:
            #
            # Initialize bounds with a value
            #
            (lb, ub) = self._bounds_init_value
            for key in init_set:
                vardata = self._data[key]
                vardata.setlb(lb)
                vardata.setub(ub)

    def _pprint(self):
        """Print component information."""
        return ( [("Size", len(self)),
                  ("Index", self._index if self.is_indexed() else None),
                  ],
                 iteritems(self._data),
                 ( "Lower","Value","Upper","Fixed","Stale","Domain"),
                 lambda k, v: [ value(v.lb),
                                v.value,
                                value(v.ub),
                                v.fixed,
                                v.stale,
                                v.domain
                                ]
                 )

class SimpleVar(_GeneralVarData, Var):
    """A single variable."""

    def __init__(self, *args, **kwd):
        _GeneralVarData.__init__(self,
                                 domain=None,
                                 component=self)
        Var.__init__(self, *args, **kwd)

    #
    # Since this class derives from Component and Component.__getstate__
    # just packs up the entire __dict__ into the state dict, we do not
    # need to define the __getstate__ or __setstate__ methods.
    # We just defer to the super() get/set state.  Since all of our
    # get/set state methods rely on super() to traverse the MRO, this
    # will automatically pick up both the Component and Data base classes.
    #

    #
    # Override abstract interface methods to first check for
    # construction
    #

    # NOTE: that we can't provide these errors for
    # fixed and stale because they are attributes

    @property
    def value(self):
        """Return the value for this variable."""
        if self._constructed:
            return _GeneralVarData.value.fget(self)
        raise ValueError(
            "Accessing the value of variable '%s' "
            "before the Var has been constructed (there "
            "is currently no value to return)."
            % (self.name))
    @value.setter
    def value(self, val):
        """Set the value for this variable."""
        if self._constructed:
            return _GeneralVarData.value.fset(self, val)
        raise ValueError(
            "Setting the value of variable '%s' "
            "before the Var has been constructed (there "
            "is currently nothing to set."
            % (self.name))

    @property
    def domain(self):
        """Return the domain for this variable."""
        # NOTE: we can't do the right thing here because
        #       of the behavior of block._add_temporary_set
        return _GeneralVarData.domain.fget(self)
        #if self._constructed:
        #    return _GeneralVarData.domain.fget(self)
        #raise ValueError(
        #    "Accessing the domain of variable '%s' "
        #    "before the Var has been constructed (there "
        #    "is currently no domain to return)."
        #    % (self.name))
    @domain.setter
    def domain(self, domain):
        """Set the domain for this variable."""
        if self._constructed:
            return _GeneralVarData.domain.fset(self, domain)
        raise ValueError(
            "Setting the domain of variable '%s' "
            "before the Var has been constructed (there "
            "is currently nothing to set."
            % (self.name))

    @property
    def lb(self):
        """Return the lower bound for this variable."""
        if self._constructed:
            return _GeneralVarData.lb.fget(self)
        raise ValueError(
            "Accessing the lower bound of variable '%s' "
            "before the Var has been constructed (there "
            "is currently nothing to return)."
            % (self.name))
    @lb.setter
    def lb(self, lb):
        raise AttributeError("Assignment not allowed. Use the setlb method")

    @property
    def ub(self):
        """Return the upper bound for this variable."""
        if self._constructed:
            return _GeneralVarData.ub.fget(self)
        raise ValueError(
            "Accessing the upper bound of variable '%s' "
            "before the Var has been constructed (there "
            "is currently nothing to return)."
            % (self.name))
    @ub.setter
    def ub(self, ub):
        raise AttributeError("Assignment not allowed. Use the setub method")

    def setlb(self, val):
        """
        Set the lower bound for this variable after validating that
        the value is fixed (or None).
        """
        if self._constructed:
            return _GeneralVarData.setlb(self, val)
        raise ValueError(
            "Setting the lower bound of variable '%s' "
            "before the Var has been constructed (there "
            "is currently nothing to set)."
            % (self.name))

    def setub(self, val):
        """
        Set the upper bound for this variable after validating that
        the value is fixed (or None).
        """
        if self._constructed:
            return _GeneralVarData.setub(self, val)
        raise ValueError(
            "Setting the upper bound of variable '%s' "
            "before the Var has been constructed (there "
            "is currently nothing to set)."
            % (self.name))

    def fix(self, value=NoArgumentGiven):
        """
        Set the fixed indicator to True. Value argument is optional,
        indicating the variable should be fixed at its current value.
        """
        if self._constructed:
            return _GeneralVarData.fix(self, value)
        raise ValueError(
            "Fixing variable '%s' "
            "before the Var has been constructed (there "
            "is currently nothing to set)."
            % (self.name))

    def unfix(self):
        """Sets the fixed indicator to False."""
        if self._constructed:
            return _GeneralVarData.unfix(self)
        raise ValueError(
            "Freeing variable '%s' "
            "before the Var has been constructed (there "
            "is currently nothing to set)."
            % (self.name))

    free=unfix

class IndexedVar(Var):
    """An array of variables."""

    def setlb(self, val):
        """
        Set the lower bound for this variable.
        """
        for vardata in itervalues(self):
            vardata.setlb(val)

    def setub(self, val):
        """
        Set the upper bound for this variable.
        """
        for vardata in itervalues(self):
            vardata.setub(val)

    def fix(self, value=NoArgumentGiven):
        """
        Set the fixed indicator to True. Value argument is optional,
        indicating the variable should be fixed at its current value.
        """
        for vardata in itervalues(self):
            vardata.fix(value=value)

    def unfix(self):
        """Sets the fixed indicator to False."""
        for vardata in itervalues(self):
            vardata.unfix()

    @property
    def domain(self):
        raise AttributeError(
            "The domain is not an attribute for IndexedVar. It "
            "can be set for all indices using this property setter, "
            "but must be accessed for individual variables in this container.")
    @domain.setter
    def domain(self, domain):
        """Sets the domain for all variables in this container."""
        for vardata in itervalues(self):
            vardata.domain = domain

    free=unfix


@ModelComponentFactory.register("List of decision variables.")
class VarList(IndexedVar):
    """
    Variable-length indexed variable objects used to construct Pyomo models.
    """

    def __init__(self, **kwds):
        #kwds['dense'] = False
        args = (Set(dimen=1),)
        IndexedVar.__init__(self, *args, **kwds)

    def construct(self, data=None):
        """Construct this component."""
        if __debug__ and logger.isEnabledFor(logging.DEBUG):
            logger.debug("Constructing variable list %s", self.name)

        if self._constructed:
            return
        # Note: do not set _constructed here, or the super() call will
        # not actually construct the component.
        self.index_set().construct()

        # We need to ensure that the indices needed for initialization are
        # added to the underlying implicit set.  We *could* verify that the
        # indices in the initialization dict are all sequential integers,
        # OR we can just add the correct number of sequential integers and
        # then let _validate_index complain when we set the value.
        if self._value_init_value.__class__ is dict:
            for i in xrange(len(self._value_init_value)):
                self._index.add(i+1)
        super(VarList,self).construct(data)
        # Note that the current Var initializer silently ignores
        # initialization data that is not in the underlying index set.  To
        # ensure that at least here all initialization data is added to the
        # VarList (so we get potential domain errors), we will re-set
        # everything.
        if self._value_init_value.__class__ is dict:
            for k,v in iteritems(self._value_init_value):
                self[k] = v

    def add(self):
        """Add a variable to this list."""
        next_idx = len(self._index) + 1
        self._index.add(next_idx)
        return self[next_idx]<|MERGE_RESOLUTION|>--- conflicted
+++ resolved
@@ -98,29 +98,23 @@
 
     def is_integer(self):
         """Returns True when the domain is a contiguous integer range."""
-<<<<<<< HEAD
-=======
         # optimization: Reals and Binary are the most common cases, so
         # we will explicitly test that before generating the interval
         if self.domain is Reals:
             return False
         elif self.domain is Binary:
             return True
->>>>>>> 9def76d9
         _interval = self.domain.get_interval()
         return _interval is not None and _interval[2] == 1
 
     def is_binary(self):
         """Returns True when the domain is restricted to Binary values."""
-<<<<<<< HEAD
-=======
         # optimization: Reals and Binary are the most common cases, so
         # we will explicitly test that before generating the interval
         if self.domain is Reals:
             return False
         elif self.domain is Binary:
             return True
->>>>>>> 9def76d9
         return self.domain.get_interval() == (0,1,1)
 
 # TODO?
@@ -137,10 +131,6 @@
 
     def is_continuous(self):
         """Returns True when the domain is a continuous real range"""
-<<<<<<< HEAD
-        # optimization: Binary is the most common case
-        return self.domain is Reals or self.domain.get_interval()[2] == 0
-=======
         # optimization: Reals and Binary are the most common cases, so
         # we will explicitly test that before generating the interval
         if self.domain is Reals:
@@ -149,7 +139,6 @@
             return False
         _interval = self.domain.get_interval()
         return _interval is not None and _interval[2] == 0
->>>>>>> 9def76d9
 
     def is_fixed(self):
         """Returns True if this variable is fixed, otherwise returns False."""
@@ -400,11 +389,7 @@
     def domain(self, domain):
         """Set the domain for this variable."""
         # TODO: this should be migrated over to using a SetInitializer
-<<<<<<< HEAD
-        # to handle the checkong / conversion of the argument to a
-=======
         # to handle the checking / conversion of the argument to a
->>>>>>> 9def76d9
         # proper Pyomo Set and not use isinstance() of a private class.
         if isinstance(domain, _SetDataBase):
             self._domain = domain
