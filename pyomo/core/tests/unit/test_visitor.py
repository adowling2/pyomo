--- conflicted
+++ resolved
@@ -147,23 +147,12 @@
             list(identify_variables(m.b + m.e, named_expression_cache=cache)),
             [m.b, m.a],
         )
-<<<<<<< HEAD
-        self.assertEqual(cache, {id(m.e): ([m.a], {id(m.a)}, [(m.e, m.e.expr)])})
-
-        # Check that the cache is used (to check, we will cause the cache to lie)
-        v, s, e = cache[id(m.e)]
-        v.pop()
-        v.extend([m.b, m.c])
-        s.clear()
-        s.update((id(m.b), id(m.c)))
-=======
         self.assertEqual(cache, {id(m.e): ({id(m.a): m.a}, {id(m.e): (m.e, m.e.expr)})})
 
         # Check that the cache is used (to check, we will cause the cache to lie)
         s, e = cache[id(m.e)]
         s.clear()
         s.update({id(m.b): m.b, id(m.c): m.c})
->>>>>>> f592eae3
         self.assertEqual(
             list(identify_variables(m.b + m.e, named_expression_cache=cache)),
             [m.b, m.c],
@@ -185,18 +174,10 @@
         self.assertEqual(
             cache,
             {
-<<<<<<< HEAD
-                id(m.e): ([m.d], {id(m.d)}, [(m.e, m.e.expr)]),
-                id(m.f): (
-                    [m.a, m.d, m.b],
-                    {id(m.a), id(m.d), id(m.b)},
-                    [(m.f, m.f.expr), (m.e, m.e.expr)],
-=======
                 id(m.e): ({id(m.d): m.d}, {id(m.e): (m.e, m.e.expr)}),
                 id(m.f): (
                     {id(m.a): m.a, id(m.d): m.d, id(m.b): m.b},
                     {id(m.f): (m.f, m.f.expr), id(m.e): (m.e, m.e.expr)},
->>>>>>> f592eae3
                 ),
             },
         )
@@ -208,18 +189,10 @@
         self.assertEqual(
             cache,
             {
-<<<<<<< HEAD
-                id(m.e): ([], set(), [(m.e, m.e.expr)]),
-                id(m.f): (
-                    [m.a, m.b],
-                    {id(m.a), id(m.b)},
-                    [(m.f, m.f.expr), (m.e, m.e.expr)],
-=======
                 id(m.e): ({}, {id(m.e): (m.e, m.e.expr)}),
                 id(m.f): (
                     {id(m.a): m.a, id(m.b): m.b},
                     {id(m.f): (m.f, m.f.expr), id(m.e): (m.e, m.e.expr)},
->>>>>>> f592eae3
                 ),
             },
         )
