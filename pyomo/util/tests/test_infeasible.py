# -*- coding: UTF-8 -*-
"""Tests infeasible model debugging utilities."""
import logging

from six import StringIO

import pyutilib.th as unittest
from pyomo.common.log import LoggingIntercept
from pyomo.environ import ConcreteModel, Constraint, Var, inequality
from pyomo.util.infeasible import (log_active_constraints, log_close_to_bounds,
                                   log_infeasible_bounds,
                                   log_infeasible_constraints)


class TestInfeasible(unittest.TestCase):
    """Tests infeasible model debugging utilities."""

    def build_model(self):
        m = ConcreteModel()
        m.x = Var(initialize=1)
        m.c1 = Constraint(expr=m.x >= 2)
        m.c2 = Constraint(expr=m.x == 4)
        m.c3 = Constraint(expr=m.x <= 0)
        m.y = Var(bounds=(0, 2), initialize=1.9999999)
        m.c4 = Constraint(expr=m.y >= m.y.value)
        m.z = Var(bounds=(0, 6))
        m.c5 = Constraint(expr=inequality(5, m.z, 10), doc="Range infeasible")
        m.c6 = Constraint(expr=m.x + m.y <= 6, doc="Feasible")
        m.c7 = Constraint(expr=m.z == 6, doc="Equality infeasible")
        m.c8 = Constraint(expr=inequality(3, m.x, 6), doc="Range lb infeasible")
        m.c9 = Constraint(expr=inequality(0, m.x, 0.5), doc="Range ub infeasible")
        m.c10 = Constraint(expr=m.y >= 3, doc="Inactive")
        m.c10.deactivate()
        m.c11 = Constraint(expr=m.y <= m.y.value)
        m.yy = Var(bounds=(0, 1), initialize=1E-7, doc="Close to lower bound")
        m.y3 = Var(bounds=(0, 1E-7), initialize=0, doc="Bounds too close")
        m.y4 = Var(bounds=(0, 1), initialize=2, doc="Fixed out of bounds.")
        m.y4.fix()
        return m

    def test_log_infeasible_constraints(self):
        """Test for logging of infeasible constraints."""
        m = self.build_model()
        output = StringIO()
        with LoggingIntercept(output, 'pyomo.util.infeasible', logging.INFO):
            log_infeasible_constraints(m)
        expected_output = [
            "CONSTR c1: 2.0 </= 1",
            "CONSTR c2: 1 =/= 4.0",
            "CONSTR c3: 1 </= 0.0",
            "CONSTR c5: 5.0 <?= missing variable value <?= 10.0",
            "CONSTR c7: missing variable value =?= 6.0",
            "CONSTR c8: 3.0 </= 1 <= 6.0",
            "CONSTR c9: 0.0 <= 1 </= 0.5",
        ]
        self.assertEqual(expected_output, output.getvalue().splitlines())

    def test_log_infeasible_bounds(self):
        """Test for logging of infeasible variable bounds."""
        m = self.build_model()
        m.x.setlb(2)
        m.x.setub(0)
        output = StringIO()
        with LoggingIntercept(output, 'pyomo.util.infeasible', logging.INFO):
            log_infeasible_bounds(m)
        expected_output = [
            "VAR x: 1 >/= LB 2", "VAR x: 1 </= UB 0", "VAR y4: 2 </= UB 1",
        ]
        self.assertEqual(expected_output, output.getvalue().splitlines())

    def test_log_active_constraints(self):
        """Test for logging of active constraints."""
        m = self.build_model()
        output = StringIO()
        with LoggingIntercept(output, 'pyomo.util.infeasible', logging.INFO):
            log_active_constraints(m)
        expected_output = [
            "c1 active", "c2 active", "c3 active", "c4 active",
            "c5 active", "c6 active", "c7 active", "c8 active",
            "c9 active", "c11 active"
        ]
        self.assertEqual(expected_output, output.getvalue().splitlines())

    def test_log_close_to_bounds(self):
        """Test logging of variables and constraints near bounds."""
        m = self.build_model()
        output = StringIO()
        with LoggingIntercept(output, 'pyomo.util.infeasible', logging.INFO):
            log_close_to_bounds(m)
        expected_output = [
            "y near UB of 2", "yy near LB of 0", "c4 near LB",
            "Skipping CONSTR c5: missing variable value.",
            "c11 near UB",
        ]
        self.assertEqual(expected_output, output.getvalue().splitlines())

    def test_log_infeasible_constraints_verbose_expressions(self):
        """Test for logging of infeasible constraints."""
        m = self.build_model()
        output = StringIO()
        with LoggingIntercept(output, 'pyomo.util.infeasible', logging.INFO):
            log_infeasible_constraints(m, log_expression=True)
        expected_output = [
<<<<<<< HEAD
            "CONSTR c: 2.0 </= 1", "  - EXPR: 2.0 </= x",
            "CONSTR c2: 1 =/= 4.0", "  - EXPR: x =/= 4.0",
            "CONSTR c3: 1 </= 0.0", "  - EXPR: x </= 0.0",
            "CONSTR c5: 5.0 <?= missing variable value", "  - EXPR: 5.0 <?= z"]
=======
            "CONSTR c1: 2.0 </= 1", "  2.0 </= x",
            "CONSTR c2: 1 =/= 4.0", "  x =/= 4.0",
            "CONSTR c3: 1 </= 0.0", "  x </= 0.0",
            "CONSTR c5: 5.0 <?= missing variable value <?= 10.0", "  5.0 <?= z <?= 10.0",
            "CONSTR c7: missing variable value =?= 6.0", "  z =?= 6.0",
            "CONSTR c8: 3.0 </= 1 <= 6.0", "  3.0 </= x <= 6.0",
            "CONSTR c9: 0.0 <= 1 </= 0.5", "  0.0 <= x </= 0.5",
        ]
>>>>>>> 42b949e7
        self.assertEqual(expected_output, output.getvalue().splitlines())

    def test_log_infeasible_constraints_verbose_variables(self):
        """Test for logging of infeasible constraints."""
        m = self.build_model()
        output = StringIO()
        with LoggingIntercept(output, 'pyomo.util.infeasible', logging.INFO):
            log_infeasible_constraints(m, log_variables=True)
        expected_output = [
<<<<<<< HEAD
            "CONSTR c: 2.0 </= 1", "  - VAR x: 1",
            "CONSTR c2: 1 =/= 4.0", "  - VAR x: 1",
            "CONSTR c3: 1 </= 0.0", "  - VAR x: 1",
            "CONSTR c5: 5.0 <?= missing variable value", "  - VAR z: None"]
=======
            "CONSTR c1: 2.0 </= 1", "  VAR x: 1",
            "CONSTR c2: 1 =/= 4.0", "  VAR x: 1",
            "CONSTR c3: 1 </= 0.0", "  VAR x: 1",
            "CONSTR c5: 5.0 <?= missing variable value <?= 10.0", "  VAR z: None",
            "CONSTR c7: missing variable value =?= 6.0", "  VAR z: None",
            "CONSTR c8: 3.0 </= 1 <= 6.0", "  VAR x: 1",
            "CONSTR c9: 0.0 <= 1 </= 0.5", "  VAR x: 1",
        ]
>>>>>>> 42b949e7
        self.assertEqual(expected_output, output.getvalue().splitlines())


if __name__ == '__main__':
    unittest.main()<|MERGE_RESOLUTION|>--- conflicted
+++ resolved
@@ -101,21 +101,14 @@
         with LoggingIntercept(output, 'pyomo.util.infeasible', logging.INFO):
             log_infeasible_constraints(m, log_expression=True)
         expected_output = [
-<<<<<<< HEAD
-            "CONSTR c: 2.0 </= 1", "  - EXPR: 2.0 </= x",
+            "CONSTR c1: 2.0 </= 1", "  - EXPR: 2.0 </= x",
             "CONSTR c2: 1 =/= 4.0", "  - EXPR: x =/= 4.0",
             "CONSTR c3: 1 </= 0.0", "  - EXPR: x </= 0.0",
-            "CONSTR c5: 5.0 <?= missing variable value", "  - EXPR: 5.0 <?= z"]
-=======
-            "CONSTR c1: 2.0 </= 1", "  2.0 </= x",
-            "CONSTR c2: 1 =/= 4.0", "  x =/= 4.0",
-            "CONSTR c3: 1 </= 0.0", "  x </= 0.0",
-            "CONSTR c5: 5.0 <?= missing variable value <?= 10.0", "  5.0 <?= z <?= 10.0",
-            "CONSTR c7: missing variable value =?= 6.0", "  z =?= 6.0",
-            "CONSTR c8: 3.0 </= 1 <= 6.0", "  3.0 </= x <= 6.0",
-            "CONSTR c9: 0.0 <= 1 </= 0.5", "  0.0 <= x </= 0.5",
+            "CONSTR c5: 5.0 <?= missing variable value <?= 10.0", "  - EXPR: 5.0 <?= z <?= 10.0",
+            "CONSTR c7: missing variable value =?= 6.0", "  - EXPR: z =?= 6.0",
+            "CONSTR c8: 3.0 </= 1 <= 6.0", "  - EXPR: 3.0 </= x <= 6.0",
+            "CONSTR c9: 0.0 <= 1 </= 0.5", "  - EXPR: 0.0 <= x </= 0.5",
         ]
->>>>>>> 42b949e7
         self.assertEqual(expected_output, output.getvalue().splitlines())
 
     def test_log_infeasible_constraints_verbose_variables(self):
@@ -125,21 +118,14 @@
         with LoggingIntercept(output, 'pyomo.util.infeasible', logging.INFO):
             log_infeasible_constraints(m, log_variables=True)
         expected_output = [
-<<<<<<< HEAD
-            "CONSTR c: 2.0 </= 1", "  - VAR x: 1",
+            "CONSTR c1: 2.0 </= 1", "  - VAR x: 1",
             "CONSTR c2: 1 =/= 4.0", "  - VAR x: 1",
             "CONSTR c3: 1 </= 0.0", "  - VAR x: 1",
-            "CONSTR c5: 5.0 <?= missing variable value", "  - VAR z: None"]
-=======
-            "CONSTR c1: 2.0 </= 1", "  VAR x: 1",
-            "CONSTR c2: 1 =/= 4.0", "  VAR x: 1",
-            "CONSTR c3: 1 </= 0.0", "  VAR x: 1",
-            "CONSTR c5: 5.0 <?= missing variable value <?= 10.0", "  VAR z: None",
-            "CONSTR c7: missing variable value =?= 6.0", "  VAR z: None",
-            "CONSTR c8: 3.0 </= 1 <= 6.0", "  VAR x: 1",
-            "CONSTR c9: 0.0 <= 1 </= 0.5", "  VAR x: 1",
+            "CONSTR c5: 5.0 <?= missing variable value <?= 10.0", "  - VAR z: None",
+            "CONSTR c7: missing variable value =?= 6.0", "  - VAR z: None",
+            "CONSTR c8: 3.0 </= 1 <= 6.0", "  - VAR x: 1",
+            "CONSTR c9: 0.0 <= 1 </= 0.5", "  - VAR x: 1",
         ]
->>>>>>> 42b949e7
         self.assertEqual(expected_output, output.getvalue().splitlines())
 
 
