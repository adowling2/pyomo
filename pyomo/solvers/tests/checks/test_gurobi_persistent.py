#  ___________________________________________________________________________
#
#  Pyomo: Python Optimization Modeling Objects
#  Copyright (c) 2008-2022
#  National Technology and Engineering Solutions of Sandia, LLC
#  Under the terms of Contract DE-NA0003525 with National Technology and
#  Engineering Solutions of Sandia, LLC, the U.S. Government retains certain
#  rights in this software.
#  This software is distributed under the 3-clause BSD License.
#  ___________________________________________________________________________

import pyomo.common.unittest as unittest
import pyomo.environ as pyo
from pyomo.core.expr.taylor_series import taylor_series_expansion

try:
    import gurobipy
<<<<<<< HEAD
    with gurobipy.Env():
        pass
=======

    m = gurobipy.Model()
>>>>>>> 9b6f8fa5
    gurobipy_available = True
except:
    gurobipy_available = False


class TestGurobiPersistent(unittest.TestCase):
    @unittest.skipIf(not gurobipy_available, "gurobipy is not available")
    def test_basics(self):
        m = pyo.ConcreteModel()
        m.x = pyo.Var(bounds=(-10, 10))
        m.y = pyo.Var()
        m.obj = pyo.Objective(expr=m.x**2 + m.y**2)
        m.c1 = pyo.Constraint(expr=m.y >= 2 * m.x + 1)

        opt = pyo.SolverFactory('gurobi_persistent')
        opt.set_instance(m)

        self.assertEqual(opt.get_model_attr('NumVars'), 2)
        self.assertEqual(opt.get_model_attr('NumConstrs'), 1)
        self.assertEqual(opt.get_model_attr('NumQConstrs'), 0)
        self.assertEqual(opt.get_var_attr(m.x, 'LB'), -10)
        self.assertEqual(opt.get_var_attr(m.x, 'UB'), 10)

        res = opt.solve()
        self.assertAlmostEqual(m.x.value, -0.4)
        self.assertAlmostEqual(m.y.value, 0.2)
        opt.load_duals()
        self.assertAlmostEqual(m.dual[m.c1], -0.4)
        del m.dual

        m.c2 = pyo.Constraint(expr=m.y >= -m.x + 1)
        opt.add_constraint(m.c2)
        self.assertEqual(opt.get_model_attr('NumVars'), 2)
        self.assertEqual(opt.get_model_attr('NumConstrs'), 2)
        self.assertEqual(opt.get_model_attr('NumQConstrs'), 0)

        res = opt.solve(save_results=False, load_solutions=False)
        self.assertAlmostEqual(m.x.value, -0.4)
        self.assertAlmostEqual(m.y.value, 0.2)
        opt.load_vars()
        self.assertAlmostEqual(m.x.value, 0)
        self.assertAlmostEqual(m.y.value, 1)

        opt.remove_constraint(m.c2)
        m.del_component(m.c2)
        self.assertEqual(opt.get_model_attr('NumVars'), 2)
        self.assertEqual(opt.get_model_attr('NumConstrs'), 1)
        self.assertEqual(opt.get_model_attr('NumQConstrs'), 0)

        self.assertEqual(opt.get_gurobi_param_info('FeasibilityTol')[2], 1e-6)
        res = opt.solve(options={'FeasibilityTol': '1e-7'})
        self.assertEqual(opt.get_gurobi_param_info('FeasibilityTol')[2], 1e-7)
        self.assertAlmostEqual(m.x.value, -0.4)
        self.assertAlmostEqual(m.y.value, 0.2)

        m.x.setlb(-5)
        m.x.setub(5)
        opt.update_var(m.x)
        self.assertEqual(opt.get_var_attr(m.x, 'LB'), -5)
        self.assertEqual(opt.get_var_attr(m.x, 'UB'), 5)

        m.x.fix(0)
        opt.update_var(m.x)
        self.assertEqual(opt.get_var_attr(m.x, 'LB'), 0)
        self.assertEqual(opt.get_var_attr(m.x, 'UB'), 0)

        m.x.unfix()
        opt.update_var(m.x)
        self.assertEqual(opt.get_var_attr(m.x, 'LB'), -5)
        self.assertEqual(opt.get_var_attr(m.x, 'UB'), 5)

        m.c2 = pyo.Constraint(expr=m.y >= m.x**2)
        opt.add_constraint(m.c2)
        self.assertEqual(opt.get_model_attr('NumVars'), 2)
        self.assertEqual(opt.get_model_attr('NumConstrs'), 1)
        self.assertEqual(opt.get_model_attr('NumQConstrs'), 1)

        opt.remove_constraint(m.c2)
        m.del_component(m.c2)
        self.assertEqual(opt.get_model_attr('NumVars'), 2)
        self.assertEqual(opt.get_model_attr('NumConstrs'), 1)
        self.assertEqual(opt.get_model_attr('NumQConstrs'), 0)

        m.z = pyo.Var()
        opt.add_var(m.z)
        self.assertEqual(opt.get_model_attr('NumVars'), 3)
        opt.remove_var(m.z)
        del m.z
        self.assertEqual(opt.get_model_attr('NumVars'), 2)

    @unittest.skipIf(not gurobipy_available, "gurobipy is not available")
    def test_update1(self):
        m = pyo.ConcreteModel()
        m.x = pyo.Var()
        m.y = pyo.Var()
        m.z = pyo.Var()
        m.obj = pyo.Objective(expr=m.z)
        m.c1 = pyo.Constraint(expr=m.z >= m.x**2 + m.y**2)

        opt = pyo.SolverFactory('gurobi_persistent')
        opt.set_instance(m)
        self.assertEqual(opt._solver_model.getAttr('NumQConstrs'), 0)

        opt.remove_constraint(m.c1)
        opt.update()
        self.assertEqual(opt._solver_model.getAttr('NumQConstrs'), 0)

        opt.add_constraint(m.c1)
        self.assertEqual(opt._solver_model.getAttr('NumQConstrs'), 0)
        opt.update()
        self.assertEqual(opt._solver_model.getAttr('NumQConstrs'), 1)

    @unittest.skipIf(not gurobipy_available, "gurobipy is not available")
    def test_update2(self):
        m = pyo.ConcreteModel()
        m.x = pyo.Var()
        m.y = pyo.Var()
        m.z = pyo.Var()
        m.obj = pyo.Objective(expr=m.z)
        m.c2 = pyo.Constraint(expr=m.x + m.y == 1)

        opt = pyo.SolverFactory('gurobi_persistent')
        opt.set_instance(m)
        self.assertEqual(opt._solver_model.getAttr('NumConstrs'), 0)

        opt.remove_constraint(m.c2)
        opt.update()
        self.assertEqual(opt._solver_model.getAttr('NumConstrs'), 0)

        opt.add_constraint(m.c2)
        self.assertEqual(opt._solver_model.getAttr('NumConstrs'), 0)
        opt.update()
        self.assertEqual(opt._solver_model.getAttr('NumConstrs'), 1)

    @unittest.skipIf(not gurobipy_available, "gurobipy is not available")
    def test_update3(self):
        m = pyo.ConcreteModel()
        m.x = pyo.Var()
        m.y = pyo.Var()
        m.z = pyo.Var()
        m.obj = pyo.Objective(expr=m.z)
        m.c1 = pyo.Constraint(expr=m.z >= m.x**2 + m.y**2)

        opt = pyo.SolverFactory('gurobi_persistent')
        opt.set_instance(m)
        opt.update()
        self.assertEqual(opt._solver_model.getAttr('NumQConstrs'), 1)
        m.c2 = pyo.Constraint(expr=m.y >= m.x**2)
        opt.add_constraint(m.c2)
        self.assertEqual(opt._solver_model.getAttr('NumQConstrs'), 1)
        opt.remove_constraint(m.c2)
        opt.update()
        self.assertEqual(opt._solver_model.getAttr('NumQConstrs'), 1)

    @unittest.skipIf(not gurobipy_available, "gurobipy is not available")
    def test_update4(self):
        m = pyo.ConcreteModel()
        m.x = pyo.Var()
        m.y = pyo.Var()
        m.z = pyo.Var()
        m.obj = pyo.Objective(expr=m.z)
        m.c1 = pyo.Constraint(expr=m.z >= m.x + m.y)

        opt = pyo.SolverFactory('gurobi_persistent')
        opt.set_instance(m)
        opt.update()
        self.assertEqual(opt._solver_model.getAttr('NumConstrs'), 1)
        m.c2 = pyo.Constraint(expr=m.y >= m.x)
        opt.add_constraint(m.c2)
        self.assertEqual(opt._solver_model.getAttr('NumConstrs'), 1)
        opt.remove_constraint(m.c2)
        opt.update()
        self.assertEqual(opt._solver_model.getAttr('NumConstrs'), 1)

    @unittest.skipIf(not gurobipy_available, "gurobipy is not available")
    def test_update5(self):
        m = pyo.ConcreteModel()
        m.a = pyo.Set(initialize=[1, 2, 3], ordered=True)
        m.x = pyo.Var(m.a, within=pyo.Binary)
        m.y = pyo.Var(within=pyo.Binary)
        m.obj = pyo.Objective(expr=m.y)
        m.c1 = pyo.SOSConstraint(var=m.x, sos=1)

        opt = pyo.SolverFactory('gurobi_persistent')
        opt.set_instance(m)
        self.assertEqual(opt._solver_model.getAttr('NumSOS'), 0)

        opt.remove_sos_constraint(m.c1)
        opt.update()
        self.assertEqual(opt._solver_model.getAttr('NumSOS'), 0)

        opt.add_sos_constraint(m.c1)
        self.assertEqual(opt._solver_model.getAttr('NumSOS'), 0)
        opt.update()
        self.assertEqual(opt._solver_model.getAttr('NumSOS'), 1)

    @unittest.skipIf(not gurobipy_available, "gurobipy is not available")
    def test_update6(self):
        m = pyo.ConcreteModel()
        m.a = pyo.Set(initialize=[1, 2, 3], ordered=True)
        m.x = pyo.Var(m.a, within=pyo.Binary)
        m.y = pyo.Var(within=pyo.Binary)
        m.obj = pyo.Objective(expr=m.y)
        m.c1 = pyo.SOSConstraint(var=m.x, sos=1)

        opt = pyo.SolverFactory('gurobi_persistent')
        opt.set_instance(m)
        opt.update()
        self.assertEqual(opt._solver_model.getAttr('NumSOS'), 1)
        m.c2 = pyo.SOSConstraint(var=m.x, sos=2)
        opt.add_sos_constraint(m.c2)
        self.assertEqual(opt._solver_model.getAttr('NumSOS'), 1)
        opt.remove_sos_constraint(m.c2)
        opt.update()
        self.assertEqual(opt._solver_model.getAttr('NumSOS'), 1)

    @unittest.skipIf(not gurobipy_available, "gurobipy is not available")
    def test_update7(self):
        m = pyo.ConcreteModel()
        m.x = pyo.Var()
        m.y = pyo.Var()

        opt = pyo.SolverFactory('gurobi_persistent')
        opt.set_instance(m)
        self.assertEqual(opt._solver_model.getAttr('NumVars'), 0)

        opt.remove_var(m.x)
        opt.update()
        self.assertEqual(opt._solver_model.getAttr('NumVars'), 1)

        opt.add_var(m.x)
        self.assertEqual(opt._solver_model.getAttr('NumVars'), 1)
        opt.update()
        self.assertEqual(opt._solver_model.getAttr('NumVars'), 2)

        opt.remove_var(m.x)
        opt.update()
        opt.add_var(m.x)
        opt.remove_var(m.x)
        opt.update()
        self.assertEqual(opt._solver_model.getAttr('NumVars'), 1)

    @unittest.skipIf(not gurobipy_available, "gurobipy is not available")
    def test_linear_constraint_attr(self):
        m = pyo.ConcreteModel()
        m.x = pyo.Var()
        m.y = pyo.Var()
        m.c = pyo.Constraint(expr=m.x + m.y == 1)

        opt = pyo.SolverFactory('gurobi_persistent')
        opt.set_instance(m)
        opt.set_linear_constraint_attr(m.c, 'Lazy', 1)
        self.assertEqual(opt.get_linear_constraint_attr(m.c, 'Lazy'), 1)

    @unittest.skipIf(not gurobipy_available, "gurobipy is not available")
    def test_quadratic_constraint_attr(self):
        m = pyo.ConcreteModel()
        m.x = pyo.Var()
        m.y = pyo.Var()
        m.c = pyo.Constraint(expr=m.y >= m.x**2)

        opt = pyo.SolverFactory('gurobi_persistent')
        opt.set_instance(m)
        self.assertEqual(opt.get_quadratic_constraint_attr(m.c, 'QCRHS'), 0)

    @unittest.skipIf(not gurobipy_available, "gurobipy is not available")
    def test_var_attr(self):
        m = pyo.ConcreteModel()
        m.x = pyo.Var(within=pyo.Binary)

        opt = pyo.SolverFactory('gurobi_persistent')
        opt.set_instance(m)
        opt.set_var_attr(m.x, 'Start', 1)
        self.assertEqual(opt.get_var_attr(m.x, 'Start'), 1)

    @unittest.skipIf(not gurobipy_available, "gurobipy is not available")
    def test_callback(self):
        m = pyo.ConcreteModel()
        m.x = pyo.Var(bounds=(0, 4))
        m.y = pyo.Var(within=pyo.Integers, bounds=(0, None))
        m.obj = pyo.Objective(expr=2 * m.x + m.y)
        m.cons = pyo.ConstraintList()

        def _add_cut(xval):
            m.x.value = xval
            return m.cons.add(m.y >= taylor_series_expansion((m.x - 2) ** 2))

        _add_cut(0)
        _add_cut(4)

        opt = pyo.SolverFactory('gurobi_persistent')
        opt.set_instance(m)
        opt.set_gurobi_param('PreCrush', 1)
        opt.set_gurobi_param('LazyConstraints', 1)

        def _my_callback(cb_m, cb_opt, cb_where):
            if cb_where == gurobipy.GRB.Callback.MIPSOL:
                cb_opt.cbGetSolution(vars=[m.x, m.y])
                if m.y.value < (m.x.value - 2) ** 2 - 1e-6:
                    cb_opt.cbLazy(_add_cut(m.x.value))

        opt.set_callback(_my_callback)
        opt.solve()
        self.assertAlmostEqual(m.x.value, 1)
        self.assertAlmostEqual(m.y.value, 1)

    @unittest.skipIf(not gurobipy_available, "gurobipy is not available")
    def test_add_column(self):
        m = pyo.ConcreteModel()
        m.x = pyo.Var(within=pyo.NonNegativeReals)
        m.c = pyo.Constraint(expr=(0, m.x, 1))
        m.obj = pyo.Objective(expr=-m.x)

        opt = pyo.SolverFactory('gurobi_persistent')
        opt.set_instance(m)
        opt.solve()
        self.assertAlmostEqual(m.x.value, 1)

        m.y = pyo.Var(within=pyo.NonNegativeReals)

        opt.add_column(m, m.y, -3, [m.c], [2])
        opt.solve()

        self.assertAlmostEqual(m.x.value, 0)
        self.assertAlmostEqual(m.y.value, 0.5)

    @unittest.skipIf(not gurobipy_available, "gurobipy is not available")
    def test_add_column_exceptions(self):
        m = pyo.ConcreteModel()
        m.x = pyo.Var()
        m.c = pyo.Constraint(expr=(0, m.x, 1))
        m.ci = pyo.Constraint([1, 2], rule=lambda m, i: (0, m.x, i + 1))
        m.cd = pyo.Constraint(expr=(0, -m.x, 1))
        m.cd.deactivate()
        m.obj = pyo.Objective(expr=-m.x)

        opt = pyo.SolverFactory('gurobi_persistent')

        # set_instance not called
        self.assertRaises(RuntimeError, opt.add_column, m, m.x, 0, [m.c], [1])

        opt.set_instance(m)

        m2 = pyo.ConcreteModel()
        m2.y = pyo.Var()
        m2.c = pyo.Constraint(expr=(0, m.x, 1))

        # different model than attached to opt
        self.assertRaises(RuntimeError, opt.add_column, m2, m2.y, 0, [], [])
        # pyomo var attached to different model
        self.assertRaises(RuntimeError, opt.add_column, m, m2.y, 0, [], [])

        z = pyo.Var()
        # pyomo var floating
        self.assertRaises(RuntimeError, opt.add_column, m, z, -2, [m.c, z], [1])

        m.y = pyo.Var()
        # len(coefficents) == len(constraints)
        self.assertRaises(RuntimeError, opt.add_column, m, m.y, -2, [m.c], [1, 2])
        self.assertRaises(RuntimeError, opt.add_column, m, m.y, -2, [m.c, z], [1])

        # add indexed constraint
        self.assertRaises(AttributeError, opt.add_column, m, m.y, -2, [m.ci], [1])
        # add something not a _ConstraintData
        self.assertRaises(AttributeError, opt.add_column, m, m.y, -2, [m.x], [1])

        # constraint not on solver model
        self.assertRaises(KeyError, opt.add_column, m, m.y, -2, [m2.c], [1])

        # inactive constraint
        self.assertRaises(KeyError, opt.add_column, m, m.y, -2, [m.cd], [1])

        opt.add_var(m.y)
        # var already in solver model
        self.assertRaises(RuntimeError, opt.add_column, m, m.y, -2, [m.c], [1])<|MERGE_RESOLUTION|>--- conflicted
+++ resolved
@@ -15,13 +15,9 @@
 
 try:
     import gurobipy
-<<<<<<< HEAD
     with gurobipy.Env():
         pass
-=======
-
-    m = gurobipy.Model()
->>>>>>> 9b6f8fa5
+
     gurobipy_available = True
 except:
     gurobipy_available = False
