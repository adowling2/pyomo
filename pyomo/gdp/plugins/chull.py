--- conflicted
+++ resolved
@@ -1,4 +1,3 @@
-<<<<<<< HEAD
 #  ___________________________________________________________________________
 #
 #  Pyomo: Python Optimization Modeling Objects
@@ -8,13 +7,11 @@
 #  rights in this software.
 #  This software is distributed under the 3-clause BSD License.
 #  ___________________________________________________________________________
-=======
 from pyomo.common.deprecation import deprecation_warning
 deprecation_warning(
     'The pyomo.gdp.plugins.chull module is deprecated.  '
     'Import the Hull reformulation objects from pyomo.gdp.plugins.hull.',
     version='5.7')
->>>>>>> a5ae2d9c
 
 import logging
 
