--- conflicted
+++ resolved
@@ -2,17 +2,10 @@
 from __future__ import division
 from pyomo.core import Constraint, Expression, Objective, minimize, value, Var
 from pyomo.opt import TerminationCondition as tc
-<<<<<<< HEAD
-from pyomo.contrib.mindtpy.nlp_solve import (solve_NLP_subproblem,
-                                             handle_NLP_subproblem_optimal, handle_NLP_subproblem_infeasible,
-                                             handle_NLP_subproblem_other_termination, solve_NLP_feas)
-from pyomo.contrib.gdpopt.util import copy_var_list_values, identify_variables, get_main_elapsed_time, time_code
-=======
 from pyomo.contrib.mindtpy.nlp_solve import (solve_subproblem,
                                              handle_subproblem_optimal, handle_subproblem_infeasible,
                                              handle_subproblem_other_termination, solve_feasibility_subproblem)
-from pyomo.contrib.gdpopt.util import copy_var_list_values, identify_variables, get_main_elapsed_time
->>>>>>> 66b5278d
+from pyomo.contrib.gdpopt.util import copy_var_list_values, identify_variables, get_main_elapsed_time, time_code
 from math import copysign
 from pyomo.environ import *
 from pyomo.core.expr import current as EXPR
@@ -100,7 +93,6 @@
         """
 
         config.logger.info("Adding OA cuts")
-<<<<<<< HEAD
         with time_code(solve_data.timing, 'OA cut generation'):
             for (constr, dual_value) in zip(target_model.MindtPy_utils.constraint_list,
                                             dual_values):
@@ -119,48 +111,6 @@
                     pyomo_expr = copysign(1, sign_adjust * dual_value) * (sum(value(jacs[constr][var]) * (
                         var - value(var)) for var in list(EXPR.identify_variables(constr.body))) + value(constr.body) - rhs)
                     cplex_expr, _ = opt._get_expr_from_pyomo_expr(pyomo_expr)
-=======
-        for (constr, dual_value) in zip(target_model.MindtPy_utils.constraint_list,
-                                        dual_values):
-            if constr.body.polynomial_degree() in (0, 1):
-                continue
-
-            constr_vars = list(identify_variables(constr.body))
-            jacs = solve_data.jacobians
-
-            # Equality constraint (makes the problem nonconvex)
-            if constr.has_ub() and constr.has_lb() and constr.upper == constr.lower:
-                sign_adjust = -1 if solve_data.objective_sense == minimize else 1
-                rhs = constr.lower if constr.has_lb() and constr.has_ub() else rhs
-
-                # since the cplex requires the lazy cuts in cplex type, we need to transform the pyomo expression into cplex expression
-                pyomo_expr = copysign(1, sign_adjust * dual_value) * (sum(value(jacs[constr][var]) * (
-                    var - value(var)) for var in list(EXPR.identify_variables(constr.body))) + value(constr.body) - rhs)
-                cplex_expr, _ = opt._get_expr_from_pyomo_expr(pyomo_expr)
-                cplex_rhs = -generate_standard_repn(pyomo_expr).constant
-                self.add(constraint=cplex.SparsePair(ind=cplex_expr.variables, val=cplex_expr.coefficients),
-                         sense="L",
-                         rhs=cplex_rhs)
-            else:  # Inequality constraint (possibly two-sided)
-                if constr.has_ub() \
-                    and (linearize_active and abs(constr.uslack()) < config.bound_tolerance) \
-                        or (linearize_violated and constr.uslack() < 0) \
-                        or (config.linearize_inactive and constr.uslack() > 0):
-
-                    pyomo_expr = sum(
-                        value(jacs[constr][var])*(var - var.value) for var in constr_vars) + value(constr.body)
-                    cplex_rhs = -generate_standard_repn(pyomo_expr).constant
-                    cplex_expr, _ = opt._get_expr_from_pyomo_expr(pyomo_expr)
-                    self.add(constraint=cplex.SparsePair(ind=cplex_expr.variables, val=cplex_expr.coefficients),
-                             sense="L",
-                             rhs=constr.upper.value + cplex_rhs)
-                if constr.has_lb() \
-                    and (linearize_active and abs(constr.lslack()) < config.bound_tolerance) \
-                        or (linearize_violated and constr.lslack() < 0) \
-                        or (config.linearize_inactive and constr.lslack() > 0):
-                    pyomo_expr = sum(value(jacs[constr][var]) * (var - self.get_values(
-                        opt._pyomo_var_to_solver_var_map[var])) for var in constr_vars) + value(constr.body)
->>>>>>> 66b5278d
                     cplex_rhs = -generate_standard_repn(pyomo_expr).constant
                     self.add(constraint=cplex.SparsePair(ind=cplex_expr.variables, val=cplex_expr.coefficients),
                              sense="L",
@@ -298,7 +248,7 @@
 
     def add_lazy_nogood_cuts(self, var_values, solve_data, config, opt, feasible=False):
         """
-        Adds integer cuts; add the nogood cuts through Cplex inherent function self.add()
+        Adds no good cuts; add the nogood cuts through Cplex inherent function self.add()
 
         Parameters
         ----------
@@ -338,13 +288,6 @@
 
             if not binary_vars:  # if no binary variables, skip
                 return
-
-            # int_cut = (sum(1 - v for v in binary_vars
-            #                if value(abs(v - 1)) <= int_tol) +
-            #            sum(v for v in binary_vars
-            #                if value(abs(v)) <= int_tol) >= 1)
-
-            # MindtPy.MindtPy_linear_cuts.integer_cuts.add(expr=int_cut)
 
             pyomo_nogood_cut = sum(1 - v for v in binary_vars if value(abs(v - 1))
                                    <= int_tol) + sum(v for v in binary_vars if value(abs(v)) <= int_tol)
@@ -356,159 +299,6 @@
             self.add(constraint=cplex.SparsePair(ind=cplex_nogood_cut.variables, val=cplex_nogood_cut.coefficients),
                      sense="G",
                      rhs=1 - cplex_nogood_rhs)
-
-    def add_lazy_affine_cuts(self, solve_data, config, opt):
-        """
-        Adds affine cuts using MCPP; add affine cuts through Cplex inherent function self.add()
-
-        Parameters
-        ----------
-        solve_data: MindtPy Data Container
-            data container that holds solve-instance data
-        config: ConfigBlock
-            contains the specific configurations for the algorithm
-        opt: SolverFactory
-            the mip solver
-        """
-        m = solve_data.mip
-        config.logger.info("Adding affine cuts")
-        counter = 0
-
-        for constr in m.MindtPy_utils.constraint_list:
-            if constr.body.polynomial_degree() in (1, 0):
-                continue
-
-            vars_in_constr = list(
-                identify_variables(constr.body))
-            if any(var.value is None for var in vars_in_constr):
-                continue  # a variable has no values
-
-            # mcpp stuff
-            try:
-                mc_eqn = mc(constr.body)
-            except MCPP_Error as e:
-                config.logger.debug(
-                    "Skipping constraint %s due to MCPP error %s" % (constr.name, str(e)))
-                continue  # skip to the next constraint
-            # TODO: check if the value of ccSlope and cvSlope is not Nan or inf. If so, we skip this.
-            ccSlope = mc_eqn.subcc()
-            cvSlope = mc_eqn.subcv()
-            ccStart = mc_eqn.concave()
-            cvStart = mc_eqn.convex()
-
-            concave_cut_valid = True
-            convex_cut_valid = True
-            for var in vars_in_constr:
-                if not var.fixed:
-                    if ccSlope[var] == float('nan') or ccSlope[var] == float('inf'):
-                        concave_cut_valid = False
-                    if cvSlope[var] == float('nan') or cvSlope[var] == float('inf'):
-                        convex_cut_valid = False
-            if ccStart == float('nan') or ccStart == float('inf'):
-                concave_cut_valid = False
-            if cvStart == float('nan') or cvStart == float('inf'):
-                convex_cut_valid = False
-            # check if the value of ccSlope and cvSlope all equals zero. if so, we skip this.
-            if not any(list(ccSlope.values())):
-                concave_cut_valid = False
-            if not any(list(cvSlope.values())):
-                convex_cut_valid = False
-            if (concave_cut_valid or convex_cut_valid) is False:
-                continue
-
-            ub_int = min(constr.upper, mc_eqn.upper()
-                         ) if constr.has_ub() else mc_eqn.upper()
-            lb_int = max(constr.lower, mc_eqn.lower()
-                         ) if constr.has_lb() else mc_eqn.lower()
-
-            parent_block = constr.parent_block()
-            # Create a block on which to put outer approximation cuts.
-            # TODO: create it at the beginning.
-            aff_utils = parent_block.component('MindtPy_aff')
-            if aff_utils is None:
-                aff_utils = parent_block.MindtPy_aff = Block(
-                    doc="Block holding affine constraints")
-                aff_utils.MindtPy_aff_cons = ConstraintList()
-            aff_cuts = aff_utils.MindtPy_aff_cons
-            if concave_cut_valid:
-                pyomo_concave_cut = sum(ccSlope[var] * (var - var.value)
-                                        for var in vars_in_constr
-                                        if not var.fixed) + ccStart
-                cplex_concave_rhs = generate_standard_repn(
-                    pyomo_concave_cut).constant
-                cplex_concave_cut, _ = opt._get_expr_from_pyomo_expr(
-                    pyomo_concave_cut)
-                self.add(constraint=cplex.SparsePair(ind=cplex_concave_cut.variables, val=cplex_concave_cut.coefficients),
-                         sense="G",
-                         rhs=lb_int - cplex_concave_rhs)
-                counter += 1
-            if convex_cut_valid:
-                pyomo_convex_cut = sum(cvSlope[var] * (var - var.value)
-                                       for var in vars_in_constr
-                                       if not var.fixed) + cvStart
-                cplex_convex_rhs = generate_standard_repn(
-                    pyomo_convex_cut).constant
-                cplex_convex_cut, _ = opt._get_expr_from_pyomo_expr(
-                    pyomo_convex_cut)
-                self.add(constraint=cplex.SparsePair(ind=cplex_convex_cut.variables, val=cplex_convex_cut.coefficients),
-                         sense="L",
-                         rhs=ub_int - cplex_convex_rhs)
-                # aff_cuts.add(expr=convex_cut)
-                counter += 1
-
-        config.logger.info("Added %s affine cuts" % counter)
-
-    def add_lazy_nogood_cuts(self, var_values, solve_data, config, opt, feasible=False):
-        """
-        Adds no good cuts; add the nogood cuts through Cplex inherent function self.add()
-
-        Parameters
-        ----------
-        var_values: list
-            values of the current variables, used to generate the cut
-        solve_data: MindtPy Data Container
-            data container that holds solve-instance data
-        config: ConfigBlock
-            contains the specific configurations for the algorithm
-        feasible: bool, optional
-            boolean indicating if integer combination yields a feasible or infeasible NLP
-        opt: SolverFactory
-            the mip solver
-        """
-        if not config.add_nogood_cuts:
-            return
-
-        config.logger.info("Adding nogood cuts")
-
-        m = solve_data.mip
-        MindtPy = m.MindtPy_utils
-        int_tol = config.integer_tolerance
-
-        binary_vars = [v for v in MindtPy.variable_list if v.is_binary()]
-
-        # copy variable values over
-        for var, val in zip(MindtPy.variable_list, var_values):
-            if not var.is_binary():
-                continue
-            var.value = val
-
-        # check to make sure that binary variables are all 0 or 1
-        for v in binary_vars:
-            if value(abs(v - 1)) > int_tol and value(abs(v)) > int_tol:
-                raise ValueError('Binary {} = {} is not 0 or 1'.format(
-                    v.name, value(v)))
-
-        if not binary_vars:  # if no binary variables, skip
-            return
-
-        pyomo_nogood_cut = sum(1 - v for v in binary_vars if value(abs(v - 1))
-                               <= int_tol) + sum(v for v in binary_vars if value(abs(v)) <= int_tol)
-        cplex_nogood_rhs = generate_standard_repn(pyomo_nogood_cut).constant
-        cplex_nogood_cut, _ = opt._get_expr_from_pyomo_expr(pyomo_nogood_cut)
-
-        self.add(constraint=cplex.SparsePair(ind=cplex_nogood_cut.variables, val=cplex_nogood_cut.coefficients),
-                 sense="G",
-                 rhs=1 - cplex_nogood_rhs)
 
     def handle_lazy_master_feasible_solution(self, master_mip, solve_data, config, opt):
         """ This function is called during the branch and bound of master mip, more exactly when a feasible solution is found and LazyCallback is activated.
@@ -551,15 +341,9 @@
             % (solve_data.mip_iter, value(MindtPy.MindtPy_oa_obj.expr), self.get_best_objective_value(),
                solve_data.LB, solve_data.UB))
 
-<<<<<<< HEAD
-    def handle_lazy_NLP_subproblem_optimal(self, fixed_nlp, solve_data, config, opt):
-        """
-        This function copies  result to mip(explaination see below), updates bound, adds OA and integer cut,
-=======
     def handle_lazy_subproblem_optimal(self, fixed_nlp, solve_data, config, opt):
         """
         This function copies  result to mip(explaination see below), updates bound, adds OA and no good cuts,
->>>>>>> 66b5278d
         stores best solution if new one is best
 
         Parameters
@@ -627,11 +411,7 @@
                 v.value for v in fixed_nlp.MindtPy_utils.variable_list)
             self.add_lazy_nogood_cuts(var_values, solve_data, config, opt)
 
-<<<<<<< HEAD
-    def handle_lazy_NLP_subproblem_infeasible(self, fixed_nlp, solve_data, config, opt):
-=======
     def handle_lazy_subproblem_infeasible(self, fixed_nlp, solve_data, config, opt):
->>>>>>> 66b5278d
         """
         Solves feasibility problem and adds cut according to the specified strategy
 
@@ -660,29 +440,6 @@
             dual_values = None
 
         config.logger.info('Solving feasibility problem')
-<<<<<<< HEAD
-        if config.initial_feas:
-            # config.initial_feas = False
-            feas_NLP, feas_NLP_results = solve_NLP_feas(solve_data, config)
-            # In OA algorithm, OA cuts are generated based on the solution of the subproblem
-            # We need to first copy the value of variables from the subproblem and then add cuts
-            copy_var_list_values(feas_NLP.MindtPy_utils.variable_list,
-                                 solve_data.mip.MindtPy_utils.variable_list,
-                                 config)
-            if config.strategy == 'OA':
-                self.add_lazy_oa_cuts(
-                    solve_data.mip, dual_values, solve_data, config, opt)
-            elif config.strategy == 'GOA':
-                self.add_lazy_affine_cuts(solve_data, config, opt)
-            if config.add_nogood_cuts:
-                var_values = list(
-                    v.value for v in fixed_nlp.MindtPy_utils.variable_list)
-                self.add_lazy_nogood_cuts(
-                    var_values, solve_data, config, opt)
-
-    def handle_lazy_NLP_subproblem_other_termination(self, fixed_nlp, termination_condition,
-                                                     solve_data, config):
-=======
         feas_subproblem, feas_subproblem_results = solve_feasibility_subproblem(
             solve_data, config)
         # In OA algorithm, OA cuts are generated based on the solution of the subproblem
@@ -703,7 +460,6 @@
 
     def handle_lazy_subproblem_other_termination(self, fixed_nlp, termination_condition,
                                                  solve_data, config):
->>>>>>> 66b5278d
         """
         Handles the result of the latest iteration of solving the NLP subproblem given a solution that is neither optimal
         nor infeasible.
@@ -748,29 +504,17 @@
                 'LB: {} + (tol {}) >= UB: {}\n'.format(
                     solve_data.LB, config.bound_tolerance, solve_data.UB))
             solve_data.results.solver.termination_condition = tc.optimal
-<<<<<<< HEAD
             self.abort()
-=======
-            return
->>>>>>> 66b5278d
         # else:
         # solve subproblem
         # Solve NLP subproblem
         # The constraint linearization happens in the handlers
-<<<<<<< HEAD
-        fixed_nlp, fixed_nlp_result = solve_NLP_subproblem(
-=======
         fixed_nlp, fixed_nlp_result = solve_subproblem(
->>>>>>> 66b5278d
             solve_data, config)
 
         # add oa cuts
         if fixed_nlp_result.solver.termination_condition in {tc.optimal, tc.locallyOptimal, tc.feasible}:
-<<<<<<< HEAD
-            self.handle_lazy_NLP_subproblem_optimal(
-=======
             self.handle_lazy_subproblem_optimal(
->>>>>>> 66b5278d
                 fixed_nlp, solve_data, config, opt)
             if solve_data.LB + config.bound_tolerance >= solve_data.UB:
                 config.logger.info(
@@ -778,15 +522,9 @@
                     'LB: {} + (tol {}) >= UB: {}\n'.format(
                         solve_data.LB, config.bound_tolerance, solve_data.UB))
                 solve_data.results.solver.termination_condition = tc.optimal
-<<<<<<< HEAD
-                self.abort()
+                return
         elif fixed_nlp_result.solver.termination_condition in {tc.infeasible, tc.noSolution}:
-            self.handle_lazy_NLP_subproblem_infeasible(
-=======
-                return
-        elif fixed_nlp_result.solver.termination_condition is tc.infeasible:
             self.handle_lazy_subproblem_infeasible(
->>>>>>> 66b5278d
                 fixed_nlp, solve_data, config, opt)
         else:
             self.handle_lazy_subproblem_other_termination(fixed_nlp, fixed_nlp_result.solver.termination_condition,
